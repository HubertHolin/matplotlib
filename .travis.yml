--- conflicted
+++ resolved
@@ -63,17 +63,12 @@
       env: PANDAS=pandas NOSE_ARGS=--with-coverage DELETE_FONT_CACHE=1
     - python: 3.5
       env: TEST_ARGS=--pep8
-<<<<<<< HEAD
     - python: 3.5
       env: BUILD_DOCS=true
     - python: 3.5
       env: USE_PYTEST=true PANDAS=pandas DELETE_FONT_CACHE=1 TEST_ARGS=
-=======
-    - python: 2.7
-      env: BUILD_DOCS=true MOCK=mock
     - python: "3.6-dev"
       env: PRE=--pre
->>>>>>> bceea0ca
     - python: "nightly"
       env: PRE=--pre
     - os: osx
@@ -93,7 +88,6 @@
     - python: "nightly"
 
 before_install:
-<<<<<<< HEAD
   - |
     # Install into our own pristine virtualenv
     if [[ $TRAVIS_OS_NAME != 'osx' ]]; then
@@ -110,14 +104,6 @@
       # brew install ghostscript inkscape
       export PATH=/usr/local/opt/ccache/libexec:$PATH
     fi
-=======
-  - source tools/travis_tools.sh
-  # Install into our own pristine virtualenv
-  - pip install --upgrade virtualenv
-  - virtualenv --python=python venv
-  - source venv/bin/activate
-  - export PATH=/usr/lib/ccache:$PATH
->>>>>>> bceea0ca
 
 install:
   - |
