--- conflicted
+++ resolved
@@ -83,12 +83,8 @@
  * AxisLabel : pad
 
 """
-<<<<<<< HEAD
-from __future__ import absolute_import, division, print_function, unicode_literals
-=======
 from __future__ import (absolute_import, division, print_function,
                         unicode_literals)
->>>>>>> d5f98765
 
 import six
 
