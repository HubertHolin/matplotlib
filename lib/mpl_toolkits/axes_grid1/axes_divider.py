--- conflicted
+++ resolved
@@ -341,10 +341,6 @@
             return None
 
 
-<<<<<<< HEAD
-=======
-
->>>>>>> 50381be1
 from matplotlib.gridspec import SubplotSpec, GridSpec
 
 class SubplotDivider(Divider):
