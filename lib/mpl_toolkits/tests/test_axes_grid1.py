--- conflicted
+++ resolved
@@ -53,7 +53,6 @@
     axHistright.yaxis.set_ticklabels(())
 
 
-<<<<<<< HEAD
 @image_comparison(baseline_images=['twin_axes_empty_and_removed'],
                   extensions=["png"], tol=1)
 def test_twin_axes_empty_and_removed():
@@ -83,8 +82,7 @@
             horizontalalignment="center", verticalalignment="center")
     plt.subplots_adjust(wspace=0.5, hspace=1)
 
-=======
->>>>>>> a6f881a9
+
 if __name__ == '__main__':
     import nose
     nose.runmodule(argv=['-s', '--with-doctest'], exit=False)