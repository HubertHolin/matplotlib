"""
A PostScript backend, which can produce both PostScript .ps and .eps
"""

# PY3KTODO: Get rid of "print >>fh" syntax

from __future__ import division, print_function
import glob, math, os, shutil, sys, time
def _fn_name(): return sys._getframe(1).f_code.co_name
import io
if sys.version_info[0] < 3:
    import cStringIO

try:
    from hashlib import md5
except ImportError:
    from md5 import md5 #Deprecated in 2.5

from tempfile import mkstemp
from matplotlib import verbose, __version__, rcParams
from matplotlib._pylab_helpers import Gcf
from matplotlib.afm import AFM
from matplotlib.backend_bases import RendererBase, GraphicsContextBase,\
     FigureManagerBase, FigureCanvasBase

from matplotlib.cbook import is_string_like, get_realpath_and_stat, \
    is_writable_file_like, maxdict
from matplotlib.mlab import quad2cubic
from matplotlib.figure import Figure

from matplotlib.font_manager import findfont, is_opentype_cff_font
from matplotlib.ft2font import FT2Font, KERNING_DEFAULT, LOAD_NO_HINTING
from matplotlib.ttconv import convert_ttf_to_ps
from matplotlib.mathtext import MathTextParser
from matplotlib._mathtext_data import uni2type1
from matplotlib.text import Text
from matplotlib.path import Path
from matplotlib.transforms import Affine2D

from matplotlib.backends.backend_mixed import MixedModeRenderer


import numpy as np
import binascii
import re
try:
    set
except NameError:
    from sets import Set as set

if sys.platform.startswith('win'): cmd_split = '&'
else: cmd_split = ';'

backend_version = 'Level II'

debugPS = 0

class PsBackendHelper(object):

    def __init__(self):
        self._cached = {}

    @property
    def gs_exe(self):
        """
        excutable name of ghostscript.
        """
        try:
            return self._cached["gs_exe"]
        except KeyError:
            pass

        if sys.platform == 'win32': gs_exe = 'gswin32c'
        else: gs_exe = 'gs'

        self._cached["gs_exe"] = gs_exe
        return gs_exe


    @property
    def gs_version(self):
        """
        version of ghostscript.
        """
        try:
            return self._cached["gs_version"]
        except KeyError:
            pass

        from subprocess import Popen, PIPE
        pipe = Popen(self.gs_exe + " --version",
                     shell=True, stdout=PIPE).stdout
        if sys.version_info[0] >= 3:
            ver = pipe.read().decode('ascii')
        else:
            ver = pipe.read()
        gs_version = tuple(map(int, ver.strip().split(".")))

        self._cached["gs_version"] = gs_version
        return gs_version

    @property
    def supports_ps2write(self):
        """
        True if the installed ghostscript supports ps2write device.
        """
        return self.gs_version[0] >= 9

ps_backend_helper = PsBackendHelper()

papersize = {'letter': (8.5,11),
             'legal': (8.5,14),
             'ledger': (11,17),
             'a0': (33.11,46.81),
             'a1': (23.39,33.11),
             'a2': (16.54,23.39),
             'a3': (11.69,16.54),
             'a4': (8.27,11.69),
             'a5': (5.83,8.27),
             'a6': (4.13,5.83),
             'a7': (2.91,4.13),
             'a8': (2.07,2.91),
             'a9': (1.457,2.05),
             'a10': (1.02,1.457),
             'b0': (40.55,57.32),
             'b1': (28.66,40.55),
             'b2': (20.27,28.66),
             'b3': (14.33,20.27),
             'b4': (10.11,14.33),
             'b5': (7.16,10.11),
             'b6': (5.04,7.16),
             'b7': (3.58,5.04),
             'b8': (2.51,3.58),
             'b9': (1.76,2.51),
             'b10': (1.26,1.76)}

def _get_papertype(w, h):
    keys = papersize.keys()
    keys.sort()
    keys.reverse()
    for key in keys:
        if key.startswith('l'): continue
        pw, ph = papersize[key]
        if (w < pw) and (h < ph): return key
    else:
        return 'a0'

def _num_to_str(val):
    if is_string_like(val): return val

    ival = int(val)
    if val==ival: return str(ival)

    s = "%1.3f"%val
    s = s.rstrip("0")
    s = s.rstrip(".")
    return s

def _nums_to_str(*args):
    return ' '.join(map(_num_to_str,args))

def quote_ps_string(s):
    "Quote dangerous characters of S for use in a PostScript string constant."
    s=s.replace("\\", "\\\\")
    s=s.replace("(", "\\(")
    s=s.replace(")", "\\)")
    s=s.replace("'", "\\251")
    s=s.replace("`", "\\301")
    s=re.sub(r"[^ -~\n]", lambda x: r"\%03o"%ord(x.group()), s)
    return s


def seq_allequal(seq1, seq2):
    """
    seq1 and seq2 are either None or sequences or arrays
    Return True if both are None or both are seqs with identical
    elements
    """
    if seq1 is None:
        return seq2 is None

    if seq2 is None:
        return False
    #ok, neither are None:, assuming iterable

    if len(seq1) != len(seq2): return False
    return np.alltrue(np.equal(seq1, seq2))


class RendererPS(RendererBase):
    """
    The renderer handles all the drawing primitives using a graphics
    context instance that controls the colors/styles.
    """

    fontd = maxdict(50)
    afmfontd = maxdict(50)

    def __init__(self, width, height, pswriter, imagedpi=72):
        """
        Although postscript itself is dpi independent, we need to
        imform the image code about a requested dpi to generate high
        res images and them scale them before embeddin them
        """
        RendererBase.__init__(self)
        self.width = width
        self.height = height
        self._pswriter = pswriter
        if rcParams['text.usetex']:
            self.textcnt = 0
            self.psfrag = []
        self.imagedpi = imagedpi

        # current renderer state (None=uninitialised)
        self.color = None
        self.linewidth = None
        self.linejoin = None
        self.linecap = None
        self.linedash = None
        self.fontname = None
        self.fontsize = None
        self._hatches = {}
        self.image_magnification = imagedpi/72.0
        self._clip_paths = {}
        self._path_collection_id = 0

        self.used_characters = {}
        self.mathtext_parser = MathTextParser("PS")

        self._afm_font_dir = os.path.join(
            rcParams['datapath'], 'fonts', 'afm')

    def track_characters(self, font, s):
        """Keeps track of which characters are required from
        each font."""
        realpath, stat_key = get_realpath_and_stat(font.fname)
        used_characters = self.used_characters.setdefault(
            stat_key, (realpath, set()))
        used_characters[1].update([ord(x) for x in s])

    def merge_used_characters(self, other):
        for stat_key, (realpath, charset) in other.iteritems():
            used_characters = self.used_characters.setdefault(
                stat_key, (realpath, set()))
            used_characters[1].update(charset)

    def set_color(self, r, g, b, store=1):
        if (r,g,b) != self.color:
            if r==g and r==b:
                self._pswriter.write("%1.3f setgray\n"%r)
            else:
                self._pswriter.write("%1.3f %1.3f %1.3f setrgbcolor\n"%(r,g,b))
            if store: self.color = (r,g,b)

    def set_linewidth(self, linewidth, store=1):
        if linewidth != self.linewidth:
            self._pswriter.write("%1.3f setlinewidth\n"%linewidth)
            if store: self.linewidth = linewidth

    def set_linejoin(self, linejoin, store=1):
        if linejoin != self.linejoin:
            self._pswriter.write("%d setlinejoin\n"%linejoin)
            if store: self.linejoin = linejoin

    def set_linecap(self, linecap, store=1):
        if linecap != self.linecap:
            self._pswriter.write("%d setlinecap\n"%linecap)
            if store: self.linecap = linecap

    def set_linedash(self, offset, seq, store=1):
        if self.linedash is not None:
            oldo, oldseq = self.linedash
            if seq_allequal(seq, oldseq): return

        if seq is not None and len(seq):
            s="[%s] %d setdash\n"%(_nums_to_str(*seq), offset)
            self._pswriter.write(s)
        else:
            self._pswriter.write("[] 0 setdash\n")
        if store: self.linedash = (offset,seq)

    def set_font(self, fontname, fontsize, store=1):
        if rcParams['ps.useafm']: return
        if (fontname,fontsize) != (self.fontname,self.fontsize):
            out = ("/%s findfont\n"
                   "%1.3f scalefont\n"
                   "setfont\n" % (fontname,fontsize))

            self._pswriter.write(out)
            if store: self.fontname = fontname
            if store: self.fontsize = fontsize

    def create_hatch(self, hatch):
        sidelen = 72
        if hatch in self._hatches:
            return self._hatches[hatch]
        name = 'H%d' % len(self._hatches)
        self._pswriter.write("""\
  << /PatternType 1
     /PaintType 2
     /TilingType 2
     /BBox[0 0 %(sidelen)d %(sidelen)d]
     /XStep %(sidelen)d
     /YStep %(sidelen)d

     /PaintProc {
        pop
        0 setlinewidth
""" % locals())
        self._pswriter.write(
            self._convert_path(Path.hatch(hatch), Affine2D().scale(72.0),
                               simplify=False))
        self._pswriter.write("""\
          stroke
     } bind
   >>
   matrix
   makepattern
   /%(name)s exch def
""" % locals())
        self._hatches[hatch] = name
        return name

    def get_canvas_width_height(self):
        'return the canvas width and height in display coords'
        return self.width, self.height

    def get_text_width_height_descent(self, s, prop, ismath):
        """
        get the width and height in display coords of the string s
        with FontPropertry prop

        """
        if rcParams['text.usetex']:
            texmanager = self.get_texmanager()
            fontsize = prop.get_size_in_points()
            w, h, d = texmanager.get_text_width_height_descent(s, fontsize,
                                                               renderer=self)
            return w, h, d

        if ismath:
            width, height, descent, pswriter, used_characters = \
                self.mathtext_parser.parse(s, 72, prop)
            return width, height, descent

        if rcParams['ps.useafm']:
            if ismath: s = s[1:-1]
            font = self._get_font_afm(prop)
            l,b,w,h,d = font.get_str_bbox_and_descent(s)

            fontsize = prop.get_size_in_points()
            scale = 0.001*fontsize
            w *= scale
            h *= scale
            d *= scale
            return w, h, d

        font = self._get_font_ttf(prop)
        font.set_text(s, 0.0, flags=LOAD_NO_HINTING)
        w, h = font.get_width_height()
        w /= 64.0  # convert from subpixels
        h /= 64.0
        d = font.get_descent()
        d /= 64.0
        #print s, w, h
        return w, h, d

    def flipy(self):
        'return true if small y numbers are top for renderer'
        return False

    def _get_font_afm(self, prop):
        key = hash(prop)
        font = self.afmfontd.get(key)
        if font is None:
            fname = findfont(prop, fontext='afm', directory=self._afm_font_dir)
            if fname is None:
                fname = findfont(
                    "Helvetica", fontext='afm', directory=self._afm_font_dir)
            font = self.afmfontd.get(fname)
            if font is None:
                with open(fname, 'rb') as fh:
                    font = AFM(fh)
                self.afmfontd[fname] = font
            self.afmfontd[key] = font
        return font

    def _get_font_ttf(self, prop):
        key = hash(prop)
        font = self.fontd.get(key)
        if font is None:
            fname = findfont(prop)
            font = self.fontd.get(fname)
            if font is None:
                font = FT2Font(str(fname))
                self.fontd[fname] = font
            self.fontd[key] = font
        font.clear()
        size = prop.get_size_in_points()
        font.set_size(size, 72.0)
        return font

    def _rgba(self, im):
        return im.as_rgba_str()

    def _rgb(self, im):
        h,w,s = im.as_rgba_str()

        rgba = np.fromstring(s, np.uint8)
        rgba.shape = (h, w, 4)
        rgb = rgba[:,:,:3]
        return h, w, rgb.tostring()

    def _gray(self, im, rc=0.3, gc=0.59, bc=0.11):
        rgbat = im.as_rgba_str()
        rgba = np.fromstring(rgbat[2], np.uint8)
        rgba.shape = (rgbat[0], rgbat[1], 4)
        rgba_f = rgba.astype(np.float32)
        r = rgba_f[:,:,0]
        g = rgba_f[:,:,1]
        b = rgba_f[:,:,2]
        gray = (r*rc + g*gc + b*bc).astype(np.uint8)
        return rgbat[0], rgbat[1], gray.tostring()

    def _hex_lines(self, s, chars_per_line=128):
        s = binascii.b2a_hex(s)
        nhex = len(s)
        lines = []
        for i in range(0,nhex,chars_per_line):
            limit = min(i+chars_per_line, nhex)
            lines.append(s[i:limit])
        return lines

    def get_image_magnification(self):
        """
        Get the factor by which to magnify images passed to draw_image.
        Allows a backend to have images at a different resolution to other
        artists.
        """
        return self.image_magnification

    def option_scale_image(self):
        """
        ps backend support arbitrary scaling of image.
        """
        return True

    def _get_image_h_w_bits_command(self, im):
        if im.is_grayscale:
            h, w, bits = self._gray(im)
            imagecmd = "image"
        else:
            h, w, bits = self._rgb(im)
            imagecmd = "false 3 colorimage"

        return h, w, bits, imagecmd

    def draw_image(self, gc, x, y, im, dx=None, dy=None, transform=None):
        """
        Draw the Image instance into the current axes; x is the
        distance in pixels from the left hand side of the canvas and y
        is the distance from bottom

        dx, dy is the width and height of the image.  If a transform
        (which must be an affine transform) is given, x, y, dx, dy are
        interpreted as the coordinate of the transform.
        """

        im.flipud_out()

        h, w, bits, imagecmd = self._get_image_h_w_bits_command(im)
        hexlines = '\n'.join(self._hex_lines(bits))

        if dx is None:
            xscale = w / self.image_magnification
        else:
            xscale = dx

        if dy is None:
            yscale = h/self.image_magnification
        else:
            yscale = dy


        if transform is None:
            matrix = "1 0 0 1 0 0"
        else:
            matrix = " ".join(map(str, transform.to_values()))

        figh = self.height*72
        #print 'values', origin, flipud, figh, h, y

        bbox = gc.get_clip_rectangle()
        clippath, clippath_trans = gc.get_clip_path()

        clip = []
        if bbox is not None:
            clipx,clipy,clipw,cliph = bbox.bounds
            clip.append('%s clipbox' % _nums_to_str(clipw, cliph, clipx, clipy))
        if clippath is not None:
            id = self._get_clip_path(clippath, clippath_trans)
            clip.append('%s' % id)
        clip = '\n'.join(clip)

        #y = figh-(y+h)
        ps = """gsave
%(clip)s
[%(matrix)s] concat
%(x)s %(y)s translate
%(xscale)s %(yscale)s scale
/DataString %(w)s string def
%(w)s %(h)s 8 [ %(w)s 0 0 -%(h)s 0 %(h)s ]
{
currentfile DataString readhexstring pop
} bind %(imagecmd)s
%(hexlines)s
grestore
""" % locals()
        self._pswriter.write(ps)

        # unflip
        im.flipud_out()

    def _convert_path(self, path, transform, clip=False, simplify=None):
        ps = []
        last_points = None
        if clip:
            clip = (0.0, 0.0, self.width * 72.0,
                    self.height * 72.0)
        else:
            clip = None
        for points, code in path.iter_segments(transform, clip=clip,
                                               simplify=simplify):
            if code == Path.MOVETO:
                ps.append("%g %g m" % tuple(points))
            elif code == Path.CLOSEPOLY:
                ps.append("cl")
            elif last_points is None:
                # The other operations require a previous point
                raise ValueError('Path lacks initial MOVETO')
            elif code == Path.LINETO:
                ps.append("%g %g l" % tuple(points))
            elif code == Path.CURVE3:
                points = quad2cubic(*(list(last_points[-2:]) + list(points)))
                ps.append("%g %g %g %g %g %g c" %
                          tuple(points[2:]))
            elif code == Path.CURVE4:
                ps.append("%g %g %g %g %g %g c" % tuple(points))
            last_points = points

        ps = "\n".join(ps)
        return ps

    def _get_clip_path(self, clippath, clippath_transform):
        id = self._clip_paths.get((clippath, clippath_transform))
        if id is None:
            id = 'c%x' % len(self._clip_paths)
            ps_cmd = ['/%s {' % id]
            ps_cmd.append(self._convert_path(clippath, clippath_transform,
                                             simplify=False))
            ps_cmd.extend(['clip', 'newpath', '} bind def\n'])
            self._pswriter.write('\n'.join(ps_cmd))
            self._clip_paths[(clippath, clippath_transform)] = id
        return id

    def draw_path(self, gc, path, transform, rgbFace=None):
        """
        Draws a Path instance using the given affine transform.
        """
        clip = (rgbFace is None and gc.get_hatch_path() is None)
        simplify = path.should_simplify and clip
        ps = self._convert_path(
            path, transform, clip=clip, simplify=simplify)
        self._draw_ps(ps, gc, rgbFace)

    def draw_markers(self, gc, marker_path, marker_trans, path, trans, rgbFace=None):
        """
        Draw the markers defined by path at each of the positions in x
        and y.  path coordinates are points, x and y coords will be
        transformed by the transform
        """
        if debugPS: self._pswriter.write('% draw_markers \n')

        write = self._pswriter.write

        if rgbFace:
            if rgbFace[0]==rgbFace[1] and rgbFace[0]==rgbFace[2]:
                ps_color = '%1.3f setgray' % rgbFace[0]
            else:
                ps_color = '%1.3f %1.3f %1.3f setrgbcolor' % rgbFace

        # construct the generic marker command:
        ps_cmd = ['/o {', 'gsave', 'newpath', 'translate'] # dont want the translate to be global

        lw = gc.get_linewidth()
        stroke = lw != 0.0
        if stroke:
            ps_cmd.append('%.1f setlinewidth' % lw)
            jint = gc.get_joinstyle()
            ps_cmd.append('%d setlinejoin' % jint)
            cint = gc.get_capstyle()
            ps_cmd.append('%d setlinecap' % cint)

        ps_cmd.append(self._convert_path(marker_path, marker_trans,
                                         simplify=False))

        if rgbFace:
            if stroke:
                ps_cmd.append('gsave')
            ps_cmd.extend([ps_color, 'fill'])
            if stroke:
                ps_cmd.append('grestore')

        if stroke:
            ps_cmd.append('stroke')
<<<<<<< HEAD
=======
        ps_cmd.extend(['grestore', '} bind def'])
>>>>>>> cfd50c87

        for vertices, code in path.iter_segments(trans, simplify=False):
            if len(vertices):
                x, y = vertices[-2:]
                ps_cmd.append("%g %g o" % (x, y))

        ps = '\n'.join(ps_cmd)
        self._draw_ps(ps, gc, rgbFace, fill=False, stroke=False)

    def draw_path_collection(self, gc, master_transform, paths, all_transforms,
                             offsets, offsetTrans, facecolors, edgecolors,
                             linewidths, linestyles, antialiaseds, urls):
        write = self._pswriter.write

        path_codes = []
        for i, (path, transform) in enumerate(self._iter_collection_raw_paths(
            master_transform, paths, all_transforms)):
            name = 'p%x_%x' % (self._path_collection_id, i)
            ps_cmd = ['/%s {' % name,
                      'newpath', 'translate']
            ps_cmd.append(self._convert_path(path, transform, simplify=False))
            ps_cmd.extend(['} bind def\n'])
            write('\n'.join(ps_cmd))
            path_codes.append(name)

        for xo, yo, path_id, gc0, rgbFace in self._iter_collection(
            gc, path_codes, offsets, offsetTrans, facecolors, edgecolors,
            linewidths, linestyles, antialiaseds, urls):
            ps = "%g %g %s" % (xo, yo, path_id)
            self._draw_ps(ps, gc0, rgbFace)

        self._path_collection_id += 1

    def draw_tex(self, gc, x, y, s, prop, angle, ismath='TeX!'):
        """
        draw a Text instance
        """
        w, h, bl = self.get_text_width_height_descent(s, prop, ismath)
        fontsize = prop.get_size_in_points()
        thetext = 'psmarker%d' % self.textcnt
        color = '%1.3f,%1.3f,%1.3f'% gc.get_rgb()[:3]
        fontcmd = {'sans-serif' : r'{\sffamily %s}',
               'monospace'  : r'{\ttfamily %s}'}.get(
                rcParams['font.family'], r'{\rmfamily %s}')
        s = fontcmd % s
        tex = r'\color[rgb]{%s} %s' % (color, s)

        corr = 0#w/2*(fontsize-10)/10
        if rcParams['text.latex.preview']:
            # use baseline alignment!
            pos = _nums_to_str(x-corr, y+bl)
            self.psfrag.append(r'\psfrag{%s}[Bl][Bl][1][%f]{\fontsize{%f}{%f}%s}'%(thetext, angle, fontsize, fontsize*1.25, tex))
        else:
            # stick to the bottom alignment, but this may give incorrect baseline some times.
            pos = _nums_to_str(x-corr, y)
            self.psfrag.append(r'\psfrag{%s}[bl][bl][1][%f]{\fontsize{%f}{%f}%s}'%(thetext, angle, fontsize, fontsize*1.25, tex))

        ps = """\
gsave
%(pos)s moveto
(%(thetext)s)
show
grestore
    """ % locals()

        self._pswriter.write(ps)
        self.textcnt += 1

    def draw_text(self, gc, x, y, s, prop, angle, ismath):
        """
        draw a Text instance
        """
        # local to avoid repeated attribute lookups
        write = self._pswriter.write
        if debugPS:
            write("% text\n")

        if ismath=='TeX':
            return self.tex(gc, x, y, s, prop, angle)

        elif ismath:
            return self.draw_mathtext(gc, x, y, s, prop, angle)

        elif rcParams['ps.useafm']:
            self.set_color(*gc.get_rgb())

            font = self._get_font_afm(prop)
            fontname = font.get_fontname()
            fontsize = prop.get_size_in_points()
            scale = 0.001*fontsize

            thisx = 0
            thisy = font.get_str_bbox_and_descent(s)[4] * scale
            last_name = None
            lines = []
            for c in s:
                name = uni2type1.get(ord(c), 'question')
                try:
                    width = font.get_width_from_char_name(name)
                except KeyError:
                    name = 'question'
                    width = font.get_width_char('?')
                if last_name is not None:
                    kern = font.get_kern_dist_from_name(last_name, name)
                else:
                    kern = 0
                last_name = name
                thisx += kern * scale

                lines.append('%f %f m /%s glyphshow'%(thisx, thisy, name))

                thisx += width * scale

            thetext = "\n".join(lines)
            ps = """\
gsave
/%(fontname)s findfont
%(fontsize)s scalefont
setfont
%(x)f %(y)f translate
%(angle)f rotate
%(thetext)s
grestore
    """ % locals()
            self._pswriter.write(ps)

        else:
            font = self._get_font_ttf(prop)
            font.set_text(s, 0, flags=LOAD_NO_HINTING)
            self.track_characters(font, s)

            self.set_color(*gc.get_rgb())
            self.set_font(font.get_sfnt()[(1,0,0,6)], prop.get_size_in_points())

            cmap = font.get_charmap()
            lastgind = None
            #print 'text', s
            lines = []
            thisx = 0
            thisy = font.get_descent() / 64.0
            for c in s:
                ccode = ord(c)
                gind = cmap.get(ccode)
                if gind is None:
                    ccode = ord('?')
                    name = '.notdef'
                    gind = 0
                else:
                    name = font.get_glyph_name(gind)
                glyph = font.load_char(ccode, flags=LOAD_NO_HINTING)

                if lastgind is not None:
                    kern = font.get_kerning(lastgind, gind, KERNING_DEFAULT)
                else:
                    kern = 0
                lastgind = gind
                thisx += kern/64.0

                lines.append('%f %f m /%s glyphshow'%(thisx, thisy, name))
                thisx += glyph.linearHoriAdvance/65536.0


            thetext = '\n'.join(lines)
            ps = """gsave
%(x)f %(y)f translate
%(angle)f rotate
%(thetext)s
grestore
""" % locals()
            self._pswriter.write(ps)

    def new_gc(self):
        return GraphicsContextPS()

    def draw_mathtext(self, gc,
        x, y, s, prop, angle):
        """
        Draw the math text using matplotlib.mathtext
        """
        if debugPS:
            self._pswriter.write("% mathtext\n")

        width, height, descent, pswriter, used_characters = \
            self.mathtext_parser.parse(s, 72, prop)
        self.merge_used_characters(used_characters)
        self.set_color(*gc.get_rgb())
        thetext = pswriter.getvalue()
        ps = """gsave
%(x)f %(y)f translate
%(angle)f rotate
%(thetext)s
grestore
""" % locals()
        self._pswriter.write(ps)

    def draw_gouraud_triangle(self, gc, points, colors, trans):
        self.draw_gouraud_triangles(gc, points.reshape((1, 3, 2)),
                                    colors.reshape((1, 3, 4)), trans)

    def draw_gouraud_triangles(self, gc, points, colors, trans):
        assert len(points) == len(colors)
        assert points.ndim == 3
        assert points.shape[1] == 3
        assert points.shape[2] == 2
        assert colors.ndim == 3
        assert colors.shape[1] == 3
        assert colors.shape[2] == 4

        points = trans.transform(points)

        shape = points.shape
        flat_points = points.reshape((shape[0] * shape[1], 2))
        flat_colors = colors.reshape((shape[0] * shape[1], 4))
        points_min = np.min(flat_points, axis=0) - (1 << 8)
        points_max = np.max(flat_points, axis=0) + (1 << 8)
        factor = float(0xffffffff) / (points_max - points_min)

        xmin, ymin = points_min
        xmax, ymax = points_max

        streamarr = np.empty(
            (shape[0] * shape[1],),
            dtype=[('flags', 'u1'),
                   ('points', '>u4', (2,)),
                   ('colors', 'u1', (3,))])
        streamarr['flags'] = 0
        streamarr['points'] = (flat_points - points_min) * factor
        streamarr['colors'] = flat_colors[:, :3] * 255.0

        stream = quote_ps_string(streamarr.tostring())

        self._pswriter.write("""
gsave
<< /ShadingType 4
   /ColorSpace [/DeviceRGB]
   /BitsPerCoordinate 32
   /BitsPerComponent 8
   /BitsPerFlag 8
   /AntiAlias true
   /Decode [ %(xmin)f %(xmax)f %(ymin)f %(ymax)f 0 1 0 1 0 1 ]
   /DataSource (%(stream)s)
>>
shfill
grestore
""" % locals())

    def _draw_ps(self, ps, gc, rgbFace, fill=True, stroke=True, command=None):
        """
        Emit the PostScript sniplet 'ps' with all the attributes from 'gc'
        applied.  'ps' must consist of PostScript commands to construct a path.

        The fill and/or stroke kwargs can be set to False if the
        'ps' string already includes filling and/or stroking, in
        which case _draw_ps is just supplying properties and
        clipping.
        """
        # local variable eliminates all repeated attribute lookups
        write = self._pswriter.write
        if debugPS and command:
            write("% "+command+"\n")
        mightstroke = gc.shouldstroke()
        stroke = stroke and mightstroke
        fill = (fill and rgbFace is not None and
                (len(rgbFace) <= 3 or rgbFace[3] != 0.0))

        if mightstroke:
            self.set_linewidth(gc.get_linewidth())
            jint = gc.get_joinstyle()
            self.set_linejoin(jint)
            cint = gc.get_capstyle()
            self.set_linecap(cint)
            self.set_linedash(*gc.get_dashes())
            self.set_color(*gc.get_rgb()[:3])
        write('gsave\n')

        cliprect = gc.get_clip_rectangle()
        if cliprect:
            x,y,w,h=cliprect.bounds
            write('%1.4g %1.4g %1.4g %1.4g clipbox\n' % (w,h,x,y))
        clippath, clippath_trans = gc.get_clip_path()
        if clippath:
            id = self._get_clip_path(clippath, clippath_trans)
            write('%s\n' % id)

        # Jochen, is the strip necessary? - this could be a honking big string
        write(ps.strip())
        write("\n")

        if fill:
            if stroke:
                write("gsave\n")
            self.set_color(store=0, *rgbFace[:3])
            write("fill\n")
            if stroke:
                write("grestore\n")

        hatch = gc.get_hatch()
        if hatch:
            hatch_name = self.create_hatch(hatch)
            write("gsave\n")
            write("[/Pattern [/DeviceRGB]] setcolorspace %f %f %f " % gc.get_rgb()[:3])
            write("%s setcolor fill grestore\n" % hatch_name)

        if stroke:
            write("stroke\n")

        write("grestore\n")



class GraphicsContextPS(GraphicsContextBase):
    def get_capstyle(self):
        return {'butt':0,
                'round':1,
                'projecting':2}[GraphicsContextBase.get_capstyle(self)]

    def get_joinstyle(self):
        return {'miter':0,
                'round':1,
                'bevel':2}[GraphicsContextBase.get_joinstyle(self)]

    def shouldstroke(self):
        return (self.get_linewidth() > 0.0 and
                (len(self.get_rgb()) <= 3 or self.get_rgb()[3] != 0.0))

def new_figure_manager(num, *args, **kwargs):
    FigureClass = kwargs.pop('FigureClass', Figure)
    thisFig = FigureClass(*args, **kwargs)
    canvas = FigureCanvasPS(thisFig)
    manager = FigureManagerPS(canvas, num)
    return manager

class FigureCanvasPS(FigureCanvasBase):
    _renderer_class = RendererPS

    def draw(self):
        pass

    filetypes = {'ps'  : 'Postscript',
                 'eps' : 'Encapsulated Postscript'}

    def get_default_filetype(self):
        return 'ps'

    def print_ps(self, outfile, *args, **kwargs):
        return self._print_ps(outfile, 'ps', *args, **kwargs)

    def print_eps(self, outfile, *args, **kwargs):
        return self._print_ps(outfile, 'eps', *args, **kwargs)






    def _print_ps(self, outfile, format, *args, **kwargs):
        papertype = kwargs.pop("papertype", rcParams['ps.papersize'])
        papertype = papertype.lower()
        if papertype == 'auto':
            pass
        elif papertype not in papersize:
            raise RuntimeError( '%s is not a valid papertype. Use one \
                    of %s'% (papertype, ', '.join( papersize.iterkeys() )) )

        orientation = kwargs.pop("orientation", "portrait").lower()
        if orientation == 'landscape': isLandscape = True
        elif orientation == 'portrait': isLandscape = False
        else: raise RuntimeError('Orientation must be "portrait" or "landscape"')

        self.figure.set_dpi(72) # Override the dpi kwarg
        imagedpi = kwargs.pop("dpi", 72)
        facecolor = kwargs.pop("facecolor", "w")
        edgecolor = kwargs.pop("edgecolor", "w")

        if rcParams['text.usetex']:
            self._print_figure_tex(outfile, format, imagedpi, facecolor, edgecolor,
                                   orientation, isLandscape, papertype,
                                   **kwargs)
        else:
            self._print_figure(outfile, format, imagedpi, facecolor, edgecolor,
                               orientation, isLandscape, papertype,
                               **kwargs)

    def _print_figure(self, outfile, format, dpi=72, facecolor='w', edgecolor='w',
                      orientation='portrait', isLandscape=False, papertype=None,
                      **kwargs):
        """
        Render the figure to hardcopy.  Set the figure patch face and
        edge colors.  This is useful because some of the GUIs have a
        gray figure face color background and you'll probably want to
        override this on hardcopy

        If outfile is a string, it is interpreted as a file name.
        If the extension matches .ep* write encapsulated postscript,
        otherwise write a stand-alone PostScript file.

        If outfile is a file object, a stand-alone PostScript file is
        written into this file object.
        """
        isEPSF = format == 'eps'
        passed_in_file_object = False
        if is_string_like(outfile):
            title = outfile
        elif is_writable_file_like(outfile):
            title = None
            passed_in_file_object = True
        else:
            raise ValueError("outfile must be a path or a file-like object")

        # find the appropriate papertype
        width, height = self.figure.get_size_inches()
        if papertype == 'auto':
            if isLandscape: papertype = _get_papertype(height, width)
            else: papertype = _get_papertype(width, height)

        if isLandscape: paperHeight, paperWidth = papersize[papertype]
        else: paperWidth, paperHeight = papersize[papertype]

        if rcParams['ps.usedistiller'] and not papertype == 'auto':
            # distillers will improperly clip eps files if the pagesize is
            # too small
            if width>paperWidth or height>paperHeight:
                if isLandscape:
                    papertype = _get_papertype(height, width)
                    paperHeight, paperWidth = papersize[papertype]
                else:
                    papertype = _get_papertype(width, height)
                    paperWidth, paperHeight = papersize[papertype]

        # center the figure on the paper
        xo = 72*0.5*(paperWidth - width)
        yo = 72*0.5*(paperHeight - height)

        l, b, w, h = self.figure.bbox.bounds
        llx = xo
        lly = yo
        urx = llx + w
        ury = lly + h
        rotation = 0
        if isLandscape:
            llx, lly, urx, ury = lly, llx, ury, urx
            xo, yo = 72*paperHeight - yo, xo
            rotation = 90
        bbox = (llx, lly, urx, ury)

        # generate PostScript code for the figure and store it in a string
        origfacecolor = self.figure.get_facecolor()
        origedgecolor = self.figure.get_edgecolor()
        self.figure.set_facecolor(facecolor)
        self.figure.set_edgecolor(edgecolor)


        dryrun = kwargs.get("dryrun", False)
        if dryrun:
            class NullWriter(object):
                def write(self, *kl, **kwargs):
                    pass

            self._pswriter = NullWriter()
        else:
            if sys.version_info[0] >= 3:
                self._pswriter = io.StringIO()
            else:
                self._pswriter = cStringIO.StringIO()


        # mixed mode rendering
        _bbox_inches_restore = kwargs.pop("bbox_inches_restore", None)
        ps_renderer = self._renderer_class(width, height, self._pswriter,
                                           imagedpi=dpi)
        renderer = MixedModeRenderer(self.figure,
            width, height, dpi, ps_renderer,
            bbox_inches_restore=_bbox_inches_restore)

        self.figure.draw(renderer)

        if dryrun: # return immediately if dryrun (tightbbox=True)
            return

        self.figure.set_facecolor(origfacecolor)
        self.figure.set_edgecolor(origedgecolor)

        fd, tmpfile = mkstemp()
        with io.open(fd, 'wb') as raw_fh:
            if sys.version_info[0] >= 3:
                fh = io.TextIOWrapper(raw_fh, encoding="ascii")
            else:
                fh = raw_fh

            # write the PostScript headers
            if isEPSF: print("%!PS-Adobe-3.0 EPSF-3.0", file=fh)
            else: print("%!PS-Adobe-3.0", file=fh)
            if title: print("%%Title: "+title, file=fh)
            print(("%%Creator: matplotlib version "
                         +__version__+", http://matplotlib.sourceforge.net/"), file=fh)
            print("%%CreationDate: "+time.ctime(time.time()), file=fh)
            print("%%Orientation: " + orientation, file=fh)
            if not isEPSF: print("%%DocumentPaperSizes: "+papertype, file=fh)
            print("%%%%BoundingBox: %d %d %d %d" % bbox, file=fh)
            if not isEPSF: print("%%Pages: 1", file=fh)
            print("%%EndComments", file=fh)

            Ndict = len(psDefs)
            print("%%BeginProlog", file=fh)
            if not rcParams['ps.useafm']:
                Ndict += len(ps_renderer.used_characters)
            print("/mpldict %d dict def"%Ndict, file=fh)
            print("mpldict begin", file=fh)
            for d in psDefs:
                d=d.strip()
                for l in d.split('\n'):
                    print(l.strip(), file=fh)
            if not rcParams['ps.useafm']:
                for font_filename, chars in ps_renderer.used_characters.itervalues():
                    if len(chars):
                        font = FT2Font(str(font_filename))
                        cmap = font.get_charmap()
                        glyph_ids = []
                        for c in chars:
                            gind = cmap.get(c) or 0
                            glyph_ids.append(gind)

                        fonttype = rcParams['ps.fonttype']

                        # Can not use more than 255 characters from a
                        # single font for Type 3
                        if len(glyph_ids) > 255:
                            fonttype = 42

                        # The ttf to ps (subsetting) support doesn't work for
                        # OpenType fonts that are Postscript inside (like the
                        # STIX fonts).  This will simply turn that off to avoid
                        # errors.
                        if is_opentype_cff_font(font_filename):
                            raise RuntimeError("OpenType CFF fonts can not be saved using the internal Postscript backend at this time.\nConsider using the Cairo backend.")
                        else:
                            fh.flush()
                            convert_ttf_to_ps(font_filename, raw_fh, fonttype, glyph_ids)
            print("end", file=fh)
            print("%%EndProlog", file=fh)

            if not isEPSF: print("%%Page: 1 1", file=fh)
            print("mpldict begin", file=fh)
            #print >>fh, "gsave"
            print("%s translate"%_nums_to_str(xo, yo), file=fh)
            if rotation: print("%d rotate"%rotation, file=fh)
            print("%s clipbox"%_nums_to_str(width*72, height*72, 0, 0), file=fh)

            # write the figure
            print(self._pswriter.getvalue(), file=fh)

            # write the trailer
            #print >>fh, "grestore"
            print("end", file=fh)
            print("showpage", file=fh)
            if not isEPSF: print("%%EOF", file=fh)

        if rcParams['ps.usedistiller'] == 'ghostscript':
            gs_distill(tmpfile, isEPSF, ptype=papertype, bbox=bbox)
        elif rcParams['ps.usedistiller'] == 'xpdf':
            xpdf_distill(tmpfile, isEPSF, ptype=papertype, bbox=bbox)

        if passed_in_file_object:
            with open(tmpfile, 'rb') as fh:
                print(fh.read(), file=outfile)
        else:
            with open(outfile, 'w') as fh:
                pass
            mode = os.stat(outfile).st_mode
            shutil.move(tmpfile, outfile)
            os.chmod(outfile, mode)

    def _print_figure_tex(self, outfile, format, dpi, facecolor, edgecolor,
                          orientation, isLandscape, papertype,
                          **kwargs):
        """
        If text.usetex is True in rc, a temporary pair of tex/eps files
        are created to allow tex to manage the text layout via the PSFrags
        package. These files are processed to yield the final ps or eps file.
        """
        isEPSF = format == 'eps'
        title = outfile

        self.figure.dpi = 72 # ignore the dpi kwarg
        width, height = self.figure.get_size_inches()
        xo = 0
        yo = 0

        l, b, w, h = self.figure.bbox.bounds
        llx = xo
        lly = yo
        urx = llx + w
        ury = lly + h
        bbox = (llx, lly, urx, ury)

        # generate PostScript code for the figure and store it in a string
        origfacecolor = self.figure.get_facecolor()
        origedgecolor = self.figure.get_edgecolor()
        self.figure.set_facecolor(facecolor)
        self.figure.set_edgecolor(edgecolor)

        dryrun = kwargs.get("dryrun", False)
        if dryrun:
            class NullWriter(object):
                def write(self, *kl, **kwargs):
                    pass

            self._pswriter = NullWriter()
        else:
            if sys.version_info[0] >= 3:
                self._pswriter = io.StringIO()
            else:
                self._pswriter = cStringIO.StringIO()


        # mixed mode rendering
        _bbox_inches_restore = kwargs.pop("bbox_inches_restore", None)
        ps_renderer = self._renderer_class(width, height,
                                           self._pswriter, imagedpi=dpi)
        renderer = MixedModeRenderer(self.figure,
            width, height, dpi, ps_renderer,
            bbox_inches_restore=_bbox_inches_restore)

        self.figure.draw(renderer)

        if dryrun: # return immediately if dryrun (tightbbox=True)
            return

        self.figure.set_facecolor(origfacecolor)
        self.figure.set_edgecolor(origedgecolor)

        # write to a temp file, we'll move it to outfile when done
        fd, tmpfile = mkstemp()
        if sys.version_info[0] >= 3:
            fh = io.open(fd, 'w', encoding='ascii')
        else:
            fh = io.open(fd, 'wb')
        with fh:
            # write the Encapsulated PostScript headers
            print("%!PS-Adobe-3.0 EPSF-3.0", file=fh)
            if title: print("%%Title: "+title, file=fh)
            print(("%%Creator: matplotlib version "
                         +__version__+", http://matplotlib.sourceforge.net/"), file=fh)
            print("%%CreationDate: "+time.ctime(time.time()), file=fh)
            print("%%%%BoundingBox: %d %d %d %d" % bbox, file=fh)
            print("%%EndComments", file=fh)

            Ndict = len(psDefs)
            print("%%BeginProlog", file=fh)
            print("/mpldict %d dict def"%Ndict, file=fh)
            print("mpldict begin", file=fh)
            for d in psDefs:
                d=d.strip()
                for l in d.split('\n'):
                    print(l.strip(), file=fh)
            print("end", file=fh)
            print("%%EndProlog", file=fh)

            print("mpldict begin", file=fh)
            #print >>fh, "gsave"
            print("%s translate"%_nums_to_str(xo, yo), file=fh)
            print("%s clipbox"%_nums_to_str(width*72, height*72, 0, 0), file=fh)

            # write the figure
            print(self._pswriter.getvalue(), file=fh)

            # write the trailer
            #print >>fh, "grestore"
            print("end", file=fh)
            print("showpage", file=fh)

        if isLandscape: # now we are ready to rotate
            isLandscape = True
            width, height = height, width
            bbox = (lly, llx, ury, urx)

        # set the paper size to the figure size if isEPSF. The
        # resulting ps file has the given size with correct bounding
        # box so that there is no need to call 'pstoeps'
        if isEPSF:
            paperWidth, paperHeight = self.figure.get_size_inches()
            if isLandscape:
                paperWidth, paperHeight = paperHeight, paperWidth
        else:
            temp_papertype = _get_papertype(width, height)
            if papertype=='auto':
                papertype = temp_papertype
                paperWidth, paperHeight = papersize[temp_papertype]
            else:
                paperWidth, paperHeight = papersize[papertype]
                if (width>paperWidth or height>paperHeight) and isEPSF:
                    paperWidth, paperHeight = papersize[temp_papertype]
                    verbose.report('Your figure is too big to fit on %s paper. %s \
    paper will be used to prevent clipping.'%(papertype, temp_papertype), 'helpful')


        texmanager = ps_renderer.get_texmanager()
        font_preamble = texmanager.get_font_preamble()
        custom_preamble = texmanager.get_custom_preamble()

        psfrag_rotated = convert_psfrags(tmpfile, ps_renderer.psfrag,
                                         font_preamble,
                                         custom_preamble, paperWidth, paperHeight,
                                         orientation)

        if rcParams['ps.usedistiller'] == 'ghostscript':
            gs_distill(tmpfile, isEPSF, ptype=papertype, bbox=bbox,
                       rotated=psfrag_rotated)
        elif rcParams['ps.usedistiller'] == 'xpdf':
            xpdf_distill(tmpfile, isEPSF, ptype=papertype, bbox=bbox,
                         rotated=psfrag_rotated)
        elif rcParams['text.usetex']:
            if False: pass # for debugging
            else: gs_distill(tmpfile, isEPSF, ptype=papertype, bbox=bbox,
                             rotated=psfrag_rotated)

        is_file = False
        if sys.version_info[0] >= 3:
            if isinstance(outfile, io.IOBase):
                is_file = True
        else:
            if isinstance(outfile, file):
                is_file = True

        if is_file:
            with open(tmpfile, 'rb') as fh:
                outfile.write(fh.read())
        else:
            with open(outfile, 'wb') as fh:
                pass
            mode = os.stat(outfile).st_mode
            shutil.move(tmpfile, outfile)
            os.chmod(outfile, mode)

def convert_psfrags(tmpfile, psfrags, font_preamble, custom_preamble,
                    paperWidth, paperHeight, orientation):
    """
    When we want to use the LaTeX backend with postscript, we write PSFrag tags
    to a temporary postscript file, each one marking a position for LaTeX to
    render some text. convert_psfrags generates a LaTeX document containing the
    commands to convert those tags to text. LaTeX/dvips produces the postscript
    file that includes the actual text.
    """
    tmpdir = os.path.split(tmpfile)[0]
    epsfile = tmpfile+'.eps'
    shutil.move(tmpfile, epsfile)
    latexfile = tmpfile+'.tex'
    outfile = tmpfile+'.output'
    dvifile = tmpfile+'.dvi'
    psfile = tmpfile+'.ps'

    if orientation=='landscape': angle = 90
    else: angle = 0

    if rcParams['text.latex.unicode']:
        unicode_preamble = r"""\usepackage{ucs}
\usepackage[utf8x]{inputenc}"""
    else:
        unicode_preamble = ''

    s = r"""\documentclass{article}
%s
%s
%s
\usepackage[dvips, papersize={%sin,%sin}, body={%sin,%sin}, margin={0in,0in}]{geometry}
\usepackage{psfrag}
\usepackage[dvips]{graphicx}
\usepackage{color}
\pagestyle{empty}
\begin{document}
\begin{figure}
\centering
\leavevmode
%s
\includegraphics*[angle=%s]{%s}
\end{figure}
\end{document}
"""% (font_preamble, unicode_preamble, custom_preamble, paperWidth, paperHeight,
      paperWidth, paperHeight,
      '\n'.join(psfrags), angle, os.path.split(epsfile)[-1])

    with io.open(latexfile, 'wb') as latexh:
        if rcParams['text.latex.unicode']:
            latexh.write(s.encode('utf8'))
        else:
            try:
                latexh.write(s.encode('ascii'))
            except UnicodeEncodeError:
                verbose.report("You are using unicode and latex, but have "
                               "not enabled the matplotlib 'text.latex.unicode' "
                               "rcParam.", 'helpful')
                raise

    # the split drive part of the command is necessary for windows users with
    # multiple
    if sys.platform == 'win32': precmd = '%s &&'% os.path.splitdrive(tmpdir)[0]
    else: precmd = ''
    command = '%s cd "%s" && latex -interaction=nonstopmode "%s" > "%s"'\
                %(precmd, tmpdir, latexfile, outfile)
    verbose.report(command, 'debug')
    exit_status = os.system(command)

    with io.open(outfile, 'rb') as fh:
        if exit_status:
            raise RuntimeError('LaTeX was not able to process your file:\
    \nHere is the full report generated by LaTeX: \n\n%s'% fh.read())
        else:
            verbose.report(fh.read(), 'debug')
    os.remove(outfile)

    command = '%s cd "%s" && dvips -q -R0 -o "%s" "%s" > "%s"'%(precmd, tmpdir,
                os.path.split(psfile)[-1], os.path.split(dvifile)[-1], outfile)
    verbose.report(command, 'debug')
    exit_status = os.system(command)

    with io.open(outfile, 'rb') as fh:
        if exit_status:
            raise RuntimeError('dvips was not able to \
    process the following file:\n%s\nHere is the full report generated by dvips: \
    \n\n'% dvifile + fh.read())
        else:
            verbose.report(fh.read(), 'debug')
    os.remove(outfile)
    os.remove(epsfile)
    shutil.move(psfile, tmpfile)

    # check if the dvips created a ps in landscape paper.  Somehow,
    # above latex+dvips results in a ps file in a landscape mode for a
    # certain figure sizes (e.g., 8.3in,5.8in which is a5). And the
    # bounding box of the final output got messed up. We check see if
    # the generated ps file is in landscape and return this
    # information. The return value is used in pstoeps step to recover
    # the correct bounding box. 2010-06-05 JJL
    with open(tmpfile) as fh:
        if "Landscape" in fh.read(1000):
            psfrag_rotated = True
        else:
            psfrag_rotated = False

    if not debugPS:
        for fname in glob.glob(tmpfile+'.*'):
            os.remove(fname)

    return psfrag_rotated

def gs_distill(tmpfile, eps=False, ptype='letter', bbox=None, rotated=False):
    """
    Use ghostscript's pswrite or epswrite device to distill a file.
    This yields smaller files without illegal encapsulated postscript
    operators. The output is low-level, converting text to outlines.
    """

    if eps: paper_option = "-dEPSCrop"
    else: paper_option = "-sPAPERSIZE=%s" % ptype

    psfile = tmpfile + '.ps'
    outfile = tmpfile + '.output'
    dpi = rcParams['ps.distiller.res']


    gs_exe = ps_backend_helper.gs_exe
    if ps_backend_helper.supports_ps2write: # gs version >= 9
        device_name = "ps2write"
    else:
        device_name = "pswrite"

    command = '%s -dBATCH -dNOPAUSE -r%d -sDEVICE=%s %s -sOutputFile="%s" \
                "%s" > "%s"'% (gs_exe, dpi, device_name,
                               paper_option, psfile, tmpfile, outfile)

    verbose.report(command, 'debug')
    exit_status = os.system(command)

    with io.open(outfile, 'rb') as fh:
        if exit_status:
            raise RuntimeError('ghostscript was not able to process \
    your image.\nHere is the full report generated by ghostscript:\n\n' + fh.read())
        else:
            verbose.report(fh.read(), 'debug')
    os.remove(outfile)
    os.remove(tmpfile)
    shutil.move(psfile, tmpfile)


    # While it is best if above steps preserve the original bounding
    # box, there seem to be cases when it is not. For those cases,
    # the original bbox can be restored during the pstoeps step.

    if eps:
        # For some versions of gs, above steps result in an ps file
        # where the original bbox is no more correct. Do not adjust
        # bbox for now.
        if ps_backend_helper.supports_ps2write:
            # fo gs version >= 9 w/ ps2write device
            pstoeps(tmpfile, bbox, rotated=rotated)
        else:
            pstoeps(tmpfile)


def xpdf_distill(tmpfile, eps=False, ptype='letter', bbox=None, rotated=False):
    """
    Use ghostscript's ps2pdf and xpdf's/poppler's pdftops to distill a file.
    This yields smaller files without illegal encapsulated postscript
    operators. This distiller is preferred, generating high-level postscript
    output that treats text as text.
    """
    pdffile = tmpfile + '.pdf'
    psfile = tmpfile + '.ps'
    outfile = tmpfile + '.output'

    if eps: paper_option = "-dEPSCrop"
    else: paper_option = "-sPAPERSIZE=%s" % ptype

    command = 'ps2pdf -dAutoFilterColorImages=false \
-sColorImageFilter=FlateEncode %s "%s" "%s" > "%s"'% \
(paper_option, tmpfile, pdffile, outfile)
    if sys.platform == 'win32': command = command.replace('=', '#')
    verbose.report(command, 'debug')
    exit_status = os.system(command)
    with io.open(outfile, 'rb') as fh:
        if exit_status:
            raise RuntimeError('ps2pdf was not able to process your \
image.\n\Here is the report generated by ghostscript:\n\n' + fh.read())
        else:
            verbose.report(fh.read(), 'debug')
    os.remove(outfile)
    command = 'pdftops -paper match -level2 "%s" "%s" > "%s"'% \
                (pdffile, psfile, outfile)
    verbose.report(command, 'debug')
    exit_status = os.system(command)

    with io.open(outfile, 'rb') as fh:
        if exit_status:
            raise RuntimeError('pdftops was not able to process your \
image.\nHere is the full report generated by pdftops: \n\n' + fh.read())
        else:
            verbose.report(fh.read(), 'debug')
    os.remove(outfile)
    os.remove(tmpfile)
    shutil.move(psfile, tmpfile)

    if eps:
        pstoeps(tmpfile)

    for fname in glob.glob(tmpfile+'.*'):
        os.remove(fname)

def get_bbox_header(lbrt, rotated=False):
    """
    return a postscript header stringfor the given bbox lbrt=(l, b, r, t).
    Optionally, return rotate command.
    """

    l, b, r, t = lbrt
    if  rotated:
        rotate = "%.2f %.2f  translate\n90 rotate" % (l+r, 0)
    else:
        rotate = ""
    bbox_info = '%%%%BoundingBox: %d %d %d %d' % (l, b, np.ceil(r), np.ceil(t))
    hires_bbox_info = '%%%%HiResBoundingBox: %.6f %.6f %.6f %.6f' % (l, b, r, t)

    return '\n'.join([bbox_info, hires_bbox_info]), rotate


# get_bbox is deprecated. I don't see any reason to use ghostscript to
# find the bounding box, as the required bounding box is alread known.
def get_bbox(tmpfile, bbox):
    """
    Use ghostscript's bbox device to find the center of the bounding box. Return
    an appropriately sized bbox centered around that point. A bit of a hack.
    """

    outfile = tmpfile + '.output'
    if sys.platform == 'win32': gs_exe = 'gswin32c'
    else: gs_exe = 'gs'
    command = '%s -dBATCH -dNOPAUSE -sDEVICE=bbox "%s"' %\
                (gs_exe, tmpfile)
    verbose.report(command, 'debug')
    stdin, stdout, stderr = os.popen3(command)
    verbose.report(stdout.read(), 'debug-annoying')
    bbox_info = stderr.read()
    verbose.report(bbox_info, 'helpful')
    bbox_found = re.search('%%HiResBoundingBox: .*', bbox_info)
    if bbox_found:
        bbox_info = bbox_found.group()
    else:
        raise RuntimeError('Ghostscript was not able to extract a bounding box.\
Here is the Ghostscript output:\n\n%s'% bbox_info)
    l, b, r, t = [float(i) for i in bbox_info.split()[-4:]]

    # this is a hack to deal with the fact that ghostscript does not return the
    # intended bbox, but a tight bbox. For now, we just center the ink in the
    # intended bbox. This is not ideal, users may intend the ink to not be
    # centered.
    if bbox is None:
        l, b, r, t = (l-1, b-1, r+1, t+1)
    else:
        x = (l+r)/2
        y = (b+t)/2
        dx = (bbox[2]-bbox[0])/2
        dy = (bbox[3]-bbox[1])/2
        l,b,r,t = (x-dx, y-dy, x+dx, y+dy)

    bbox_info = '%%%%BoundingBox: %d %d %d %d' % (l, b, np.ceil(r), np.ceil(t))
    hires_bbox_info = '%%%%HiResBoundingBox: %.6f %.6f %.6f %.6f' % (l, b, r, t)

    return '\n'.join([bbox_info, hires_bbox_info])


def pstoeps(tmpfile, bbox=None, rotated=False):
    """
    Convert the postscript to encapsulated postscript.  The bbox of
    the eps file will be replaced with the given *bbox* argument. If
    None, original bbox will be used.
    """

    # if rotated==True, the output eps file need to be rotated
    if bbox:
        bbox_info, rotate = get_bbox_header(bbox, rotated=rotated)
    else:
        bbox_info, rotate = None, None

    epsfile = tmpfile + '.eps'
    with io.open(epsfile, 'wb') as epsh:
        write = epsh.write
        with io.open(tmpfile, 'rb') as tmph:
            line = tmph.readline()
            # Modify the header:
            while line:
                if line.startswith(b'%!PS'):
                    write(b"%!PS-Adobe-3.0 EPSF-3.0\n")
                    if bbox:
                        write(bbox_info.encode('ascii') + b'\n')
                elif line.startswith(b'%%EndComments'):
                    write(line)
                    write(b'%%BeginProlog\n')
                    write(b'save\n')
                    write(b'countdictstack\n')
                    write(b'mark\n')
                    write(b'newpath\n')
                    write(b'/showpage {} def\n')
                    write(b'/setpagedevice {pop} def\n')
                    write(b'%%EndProlog\n')
                    write(b'%%Page 1 1\n')
                    if rotate:
                        write(rotate.encode('ascii') + b'\n')
                    break
                elif bbox and (line.startswith(b'%%Bound') \
                               or line.startswith(b'%%HiResBound') \
                               or line.startswith(b'%%DocumentMedia') \
                               or line.startswith(b'%%Pages')):
                    pass
                else:
                    write(line)
                line = tmph.readline()
            # Now rewrite the rest of the file, and modify the trailer.
            # This is done in a second loop such that the header of the embedded
            # eps file is not modified.
            line = tmph.readline()
            while line:
                if line.startswith(b'%%Trailer'):
                    write(b'%%Trailer\n')
                    write(b'cleartomark\n')
                    write(b'countdictstack\n')
                    write(b'exch sub { end } repeat\n')
                    write(b'restore\n')
                    if rcParams['ps.usedistiller'] == 'xpdf':
                        # remove extraneous "end" operator:
                        line = tmph.readline()
                elif line.startswith(b'%%PageBoundingBox'):
                    pass
                else:
                    write(line)
                line = tmph.readline()

    os.remove(tmpfile)
    shutil.move(epsfile, tmpfile)



class FigureManagerPS(FigureManagerBase):
    pass


FigureManager = FigureManagerPS


# The following Python dictionary psDefs contains the entries for the
# PostScript dictionary mpldict.  This dictionary implements most of
# the matplotlib primitives and some abbreviations.
#
# References:
# http://www.adobe.com/products/postscript/pdfs/PLRM.pdf
# http://www.mactech.com/articles/mactech/Vol.09/09.04/PostscriptTutorial/
# http://www.math.ubc.ca/people/faculty/cass/graphics/text/www/
#

# The usage comments use the notation of the operator summary
# in the PostScript Language reference manual.
psDefs = [
    # x y  *m*  -
    "/m { moveto } bind def",
    # x y  *l*  -
    "/l { lineto } bind def",
    # x y  *r*  -
    "/r { rlineto } bind def",
    # x1 y1 x2 y2 x y *c*  -
    "/c { curveto } bind def",
    # *closepath*  -
    "/cl { closepath } bind def",
    # w h x y  *box*  -
    """/box {
      m
      1 index 0 r
      0 exch r
      neg 0 r
      cl
    } bind def""",
    # w h x y  *clipbox*  -
    """/clipbox {
      box
      clip
      newpath
    } bind def""",
]<|MERGE_RESOLUTION|>--- conflicted
+++ resolved
@@ -613,10 +613,7 @@
 
         if stroke:
             ps_cmd.append('stroke')
-<<<<<<< HEAD
-=======
         ps_cmd.extend(['grestore', '} bind def'])
->>>>>>> cfd50c87
 
         for vertices, code in path.iter_segments(trans, simplify=False):
             if len(vertices):
