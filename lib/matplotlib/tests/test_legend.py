--- conflicted
+++ resolved
@@ -170,8 +170,6 @@
         ax.legend(loc=3, mode=mode, ncol=2)
 
 
-<<<<<<< HEAD
-=======
 @image_comparison(baseline_images=['hatching'], remove_text=True,
                   style='default')
 def test_hatching():
@@ -203,8 +201,6 @@
     ax.legend(handlelength=4, handleheight=4)
 
 
-@cleanup
->>>>>>> 4308d395
 def test_legend_remove():
     fig = plt.figure()
     ax = fig.add_subplot(1, 1, 1)
