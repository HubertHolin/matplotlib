"""
Tests specific to the patches module.
"""

import numpy as np
from numpy.testing import assert_array_equal
from numpy.testing import assert_almost_equal
from matplotlib.patches import Polygon
<<<<<<< HEAD
from matplotlib.patches import Rectangle
=======
from matplotlib.testing.decorators import image_comparison
import matplotlib.pyplot as plt
from matplotlib import patches as mpatches
from matplotlib import path as mpath
from matplotlib import transforms as mtrans

>>>>>>> 41fcfd2b

def test_Polygon_close():
    """
    Github issue #1018 identified a bug in the Polygon handling
    of the closed attribute; the path was not getting closed
    when set_xy was used to set the vertices.
    """
    # open set of vertices:
    xy = [[0,0], [0,1], [1,1]]
    # closed set:
    xyclosed = xy + [[0,0]]

    # start with open path and close it:
    p = Polygon(xy, closed=True)
    assert_array_equal(p.get_xy(), xyclosed)
    p.set_xy(xy)
    assert_array_equal(p.get_xy(), xyclosed)

    # start with closed path and open it:
    p = Polygon(xyclosed, closed=False)
    assert_array_equal(p.get_xy(), xy)
    p.set_xy(xyclosed)
    assert_array_equal(p.get_xy(), xy)

    # start with open path and leave it open:
    p = Polygon(xy, closed=False)
    assert_array_equal(p.get_xy(), xy)
    p.set_xy(xy)
    assert_array_equal(p.get_xy(), xy)

    # start with closed path and leave it closed:
    p = Polygon(xyclosed, closed=True)
    assert_array_equal(p.get_xy(), xyclosed)
    p.set_xy(xyclosed)
    assert_array_equal(p.get_xy(), xyclosed)

<<<<<<< HEAD
def test_rotate_rect():
    loc = np.asarray([1.0, 2.0])
    width = 2
    height = 3
    angle = 30.0

    # A rotated rectangle
    rect1 = Rectangle(loc, width, height, angle=angle)

    # A non-rotated rectangle
    rect2 = Rectangle(loc, width, height)

    # Set up an explicit rotation matrix (in radians)
    angle_rad = np.pi * angle / 180.0
    rotation_matrix = np.array([[np.cos(angle_rad), -np.sin(angle_rad)],
                                [np.sin(angle_rad),  np.cos(angle_rad)]])

    # Translate to origin, rotate each vertex, and then translate back
    new_verts = np.inner(rotation_matrix, rect2.get_verts() - loc).T + loc

    # They should be the same
    assert_almost_equal(rect1.get_verts(), new_verts)
=======

@image_comparison(baseline_images=['clip_to_bbox'])
def test_clip_to_bbox():
    plt.figure()

    ax = plt.axes()
    ax.set_xlim([-18, 20])
    ax.set_ylim([-150, 100])

    path = mpath.Path.unit_regular_star(8)
    path.vertices *= [10, 100]
    path.vertices -= [5, 25]

    path2 = mpath.Path.unit_circle()
    path2.vertices *= [10, 100]
    path2.vertices += [10, -25]

    combined = mpath.Path.make_compound_path(path, path2)

    patch = mpatches.PathPatch(
        combined, alpha=0.5, facecolor='coral', edgecolor='none')
    ax.add_patch(patch)

    bbox = mtrans.Bbox([[-12, -77.5], [50, -110]])
    result_path = combined.clip_to_bbox(bbox)
    result_patch = mpatches.PathPatch(
        result_path, alpha=0.5, facecolor='green', lw=4, edgecolor='black')

    ax.add_patch(result_patch)
>>>>>>> 41fcfd2b
<|MERGE_RESOLUTION|>--- conflicted
+++ resolved
@@ -6,16 +6,13 @@
 from numpy.testing import assert_array_equal
 from numpy.testing import assert_almost_equal
 from matplotlib.patches import Polygon
-<<<<<<< HEAD
 from matplotlib.patches import Rectangle
-=======
 from matplotlib.testing.decorators import image_comparison
 import matplotlib.pyplot as plt
 from matplotlib import patches as mpatches
 from matplotlib import path as mpath
 from matplotlib import transforms as mtrans
 
->>>>>>> 41fcfd2b
 
 def test_Polygon_close():
     """
@@ -52,7 +49,7 @@
     p.set_xy(xyclosed)
     assert_array_equal(p.get_xy(), xyclosed)
 
-<<<<<<< HEAD
+
 def test_rotate_rect():
     loc = np.asarray([1.0, 2.0])
     width = 2
@@ -75,7 +72,7 @@
 
     # They should be the same
     assert_almost_equal(rect1.get_verts(), new_verts)
-=======
+
 
 @image_comparison(baseline_images=['clip_to_bbox'])
 def test_clip_to_bbox():
@@ -104,5 +101,4 @@
     result_patch = mpatches.PathPatch(
         result_path, alpha=0.5, facecolor='green', lw=4, edgecolor='black')
 
-    ax.add_patch(result_patch)
->>>>>>> 41fcfd2b
+    ax.add_patch(result_patch)