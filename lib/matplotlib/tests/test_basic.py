from __future__ import (absolute_import, division, print_function,
                        unicode_literals)

import six
import sys

import warnings

from nose.tools import assert_equal

<<<<<<< HEAD
from ..testing.decorators import knownfailureif, skipif


SKIPIF_CONDITION = []


def setup_module():
    SKIPIF_CONDITION.append(None)
=======
from matplotlib.cbook import MatplotlibDeprecationWarning
from matplotlib.testing.decorators import knownfailureif
with warnings.catch_warnings():
    warnings.filterwarnings('ignore',
                            'The finance module has been deprecated in mpl 2',
                            MatplotlibDeprecationWarning)
    from pylab import *
>>>>>>> 1c6b59ac


def test_simple():
    assert_equal(1 + 1, 2)


@knownfailureif(True)
def test_simple_knownfail():
    # Test the known fail mechanism.
    assert_equal(1 + 1, 3)


@skipif(True, reason="skipif decorator test with bool condition passed")
def test_skipif_bool():
    assert False, "skipif decorator does not work with bool condition"


@skipif('SKIPIF_CONDITION',
        reason="skipif decorator test with string condition passed")
def test_skipif_string():
    assert False, "skipif decorator does not work with string condition"


@skipif(True, reason="skipif decorator on class test passed")
class Test_skipif_on_class(object):
    def test(self):
        assert False, "skipif decorator does not work on classes"


class Test_skipif_on_method(object):
    @skipif(True, reason="skipif decorator on method test passed")
    def test(self):
        assert False, "skipif decorator does not work on methods"


@skipif(True, reason="skipif decorator on classmethod test passed")
class Test_skipif_on_classmethod(object):
    @classmethod
    def setup_class(cls):
        pass

    def test(self):
        assert False, "skipif decorator does not work on classmethods"


def test_override_builtins():
    import pylab

    ok_to_override = {
        '__name__',
        '__doc__',
        '__package__',
        '__loader__',
        '__spec__',
        'any',
        'all',
        'sum'
    }

    # We could use six.moves.builtins here, but that seems
    # to do a little more than just this.
    if six.PY3:
        builtins = sys.modules['builtins']
    else:
        builtins = sys.modules['__builtin__']

    overridden = False
    for key in dir(pylab):
        if key in dir(builtins):
            if (getattr(pylab, key) != getattr(builtins, key) and
                    key not in ok_to_override):
                print("'%s' was overridden in globals()." % key)
                overridden = True

    assert not overridden


if __name__ == '__main__':
    import nose
    nose.runmodule(argv=['-s', '--with-doctest'], exit=False)<|MERGE_RESOLUTION|>--- conflicted
+++ resolved
@@ -8,7 +8,6 @@
 
 from nose.tools import assert_equal
 
-<<<<<<< HEAD
 from ..testing.decorators import knownfailureif, skipif
 
 
@@ -17,15 +16,6 @@
 
 def setup_module():
     SKIPIF_CONDITION.append(None)
-=======
-from matplotlib.cbook import MatplotlibDeprecationWarning
-from matplotlib.testing.decorators import knownfailureif
-with warnings.catch_warnings():
-    warnings.filterwarnings('ignore',
-                            'The finance module has been deprecated in mpl 2',
-                            MatplotlibDeprecationWarning)
-    from pylab import *
->>>>>>> 1c6b59ac
 
 
 def test_simple():
