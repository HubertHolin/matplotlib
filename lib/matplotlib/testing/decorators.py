from __future__ import (absolute_import, division, print_function,
                        unicode_literals)

import six

import functools
import inspect
import os
import sys
import shutil
import warnings
import unittest

# Note - don't import nose up here - import it only as needed in functions. This
# allows other functions here to be used by pytest-based testing suites without
# requiring nose to be installed.
<<<<<<< HEAD
=======

import numpy as np
>>>>>>> 0bf79ea2

import matplotlib as mpl
import matplotlib.style
import matplotlib.units
import matplotlib.testing
from matplotlib import cbook
from matplotlib import ticker
from matplotlib import pyplot as plt
from matplotlib import ft2font
from matplotlib import rcParams
from matplotlib.testing.compare import comparable_formats, compare_images, \
     make_test_filename
from . import copy_metadata, skip, xfail
from .exceptions import ImageComparisonFailure


def skipif(condition, *args, **kwargs):
    """Skip the given test function if eval(condition) results in a True
    value.

    Optionally specify a reason for better reporting.
    """
    from .nose.decorators import skipif
    return skipif(condition, *args, **kwargs)


def knownfailureif(fail_condition, msg=None, known_exception_class=None):
    """

    Assume a will fail if *fail_condition* is True. *fail_condition*
    may also be False or the string 'indeterminate'.

    *msg* is the error message displayed for the test.

    If *known_exception_class* is not None, the failure is only known
    if the exception is an instance of this class. (Default = None)

    """
    from .nose.decorators import knownfailureif
    return knownfailureif(fail_condition, msg, known_exception_class)


def _do_cleanup(original_units_registry, original_settings):
    plt.close('all')

    mpl.rcParams.clear()
    mpl.rcParams.update(original_settings)
    matplotlib.units.registry.clear()
    matplotlib.units.registry.update(original_units_registry)
    warnings.resetwarnings()  # reset any warning filters set in tests


class CleanupTest(object):
    @classmethod
    def setup_class(cls):
        cls.original_units_registry = matplotlib.units.registry.copy()
        cls.original_settings = mpl.rcParams.copy()
        matplotlib.testing.setup()

    @classmethod
    def teardown_class(cls):
        _do_cleanup(cls.original_units_registry,
                    cls.original_settings)

    def test(self):
        self._func()


class CleanupTestCase(unittest.TestCase):
    '''A wrapper for unittest.TestCase that includes cleanup operations'''
    @classmethod
    def setUpClass(cls):
        import matplotlib.units
        cls.original_units_registry = matplotlib.units.registry.copy()
        cls.original_settings = mpl.rcParams.copy()

    @classmethod
    def tearDownClass(cls):
        _do_cleanup(cls.original_units_registry,
                    cls.original_settings)


def cleanup(style=None):
    """
    A decorator to ensure that any global state is reset before
    running a test.

    Parameters
    ----------
    style : str, optional
        The name of the style to apply.
    """

    # If cleanup is used without arguments, `style` will be a
    # callable, and we pass it directly to the wrapper generator.  If
    # cleanup if called with an argument, it is a string naming a
    # style, and the function will be passed as an argument to what we
    # return.  This is a confusing, but somewhat standard, pattern for
    # writing a decorator with optional arguments.

    def make_cleanup(func):
        if inspect.isgeneratorfunction(func):
            @functools.wraps(func)
            def wrapped_callable(*args, **kwargs):
                original_units_registry = matplotlib.units.registry.copy()
                original_settings = mpl.rcParams.copy()
                matplotlib.style.use(style)
                try:
                    for yielded in func(*args, **kwargs):
                        yield yielded
                finally:
                    _do_cleanup(original_units_registry,
                                original_settings)
        else:
            @functools.wraps(func)
            def wrapped_callable(*args, **kwargs):
                original_units_registry = matplotlib.units.registry.copy()
                original_settings = mpl.rcParams.copy()
                matplotlib.style.use(style)
                try:
                    func(*args, **kwargs)
                finally:
                    _do_cleanup(original_units_registry,
                                original_settings)

        return wrapped_callable

    if isinstance(style, six.string_types):
        return make_cleanup
    else:
        result = make_cleanup(style)
        style = 'classic'
        return result


def check_freetype_version(ver):
    if ver is None:
        return True

    from distutils import version
    if isinstance(ver, six.string_types):
        ver = (ver, ver)
    ver = [version.StrictVersion(x) for x in ver]
    found = version.StrictVersion(ft2font.__freetype_version__)

    return found >= ver[0] and found <= ver[1]


class ImageComparisonTest(CleanupTest):
    @classmethod
    def setup_class(cls):
        CleanupTest.setup_class()
        try:
            matplotlib.style.use(cls._style)
            matplotlib.testing.set_font_settings_for_testing()
            cls._func()
        except:
            # Restore original settings before raising errors during the update.
            CleanupTest.teardown_class()
            raise

    @classmethod
    def teardown_class(cls):
        CleanupTest.teardown_class()

    @staticmethod
    def remove_text(figure):
        figure.suptitle("")
        for ax in figure.get_axes():
            ax.set_title("")
            ax.xaxis.set_major_formatter(ticker.NullFormatter())
            ax.xaxis.set_minor_formatter(ticker.NullFormatter())
            ax.yaxis.set_major_formatter(ticker.NullFormatter())
            ax.yaxis.set_minor_formatter(ticker.NullFormatter())
            try:
                ax.zaxis.set_major_formatter(ticker.NullFormatter())
                ax.zaxis.set_minor_formatter(ticker.NullFormatter())
            except AttributeError:
                pass

    def test(self):
        baseline_dir, result_dir = _image_directories(self._func)
        if self._style != 'classic':
            xfail('temporarily disabled until 2.0 tag')
        for fignum, baseline in zip(plt.get_fignums(), self._baseline_images):
            for extension in self._extensions:
                will_fail = not extension in comparable_formats()
                if will_fail:
                    fail_msg = 'Cannot compare %s files on this system' % extension
                else:
                    fail_msg = 'No failure expected'

                orig_expected_fname = os.path.join(baseline_dir, baseline) + '.' + extension
                if extension == 'eps' and not os.path.exists(orig_expected_fname):
                    orig_expected_fname = os.path.join(baseline_dir, baseline) + '.pdf'
                expected_fname = make_test_filename(os.path.join(
                    result_dir, os.path.basename(orig_expected_fname)), 'expected')
                actual_fname = os.path.join(result_dir, baseline) + '.' + extension
                if os.path.exists(orig_expected_fname):
                    shutil.copyfile(orig_expected_fname, expected_fname)
                else:
                    will_fail = True
                    fail_msg = (
                        "Do not have baseline image {0} because this "
                        "file does not exist: {1}".format(
                            expected_fname,
                            orig_expected_fname
                        )
                    )

                @knownfailureif(
                    will_fail, fail_msg,
                    known_exception_class=ImageComparisonFailure)
                def do_test():
                    figure = plt.figure(fignum)

                    if self._remove_text:
                        self.remove_text(figure)

                    figure.savefig(actual_fname, **self._savefig_kwarg)

                    err = compare_images(expected_fname, actual_fname,
                                         self._tol, in_decorator=True)

                    try:
                        if not os.path.exists(expected_fname):
                            raise ImageComparisonFailure(
                                'image does not exist: %s' % expected_fname)

                        if err:
                            raise ImageComparisonFailure(
                                'images not close: %(actual)s vs. %(expected)s '
                                '(RMS %(rms).3f)'%err)
                    except ImageComparisonFailure:
                        if not check_freetype_version(self._freetype_version):
                            xfail(
                                "Mismatched version of freetype.  Test requires '%s', you have '%s'" %
                                (self._freetype_version, ft2font.__freetype_version__))
                        raise

                yield (do_test,)


def image_comparison(baseline_images=None, extensions=None, tol=0,
                     freetype_version=None, remove_text=False,
                     savefig_kwarg=None, style='classic'):
    """
    call signature::

      image_comparison(baseline_images=['my_figure'], extensions=None)

    Compare images generated by the test with those specified in
    *baseline_images*, which must correspond else an
    ImageComparisonFailure exception will be raised.

    Keyword arguments:

      *baseline_images*: list
        A list of strings specifying the names of the images generated
        by calls to :meth:`matplotlib.figure.savefig`.

      *extensions*: [ None | list ]

        If *None*, default to all supported extensions.

        Otherwise, a list of extensions to test. For example ['png','pdf'].

      *tol*: (default 0)
        The RMS threshold above which the test is considered failed.

      *freetype_version*: str or tuple
        The expected freetype version or range of versions for this
        test to pass.

      *remove_text*: bool
        Remove the title and tick text from the figure before
        comparison.  This does not remove other, more deliberate,
        text, such as legends and annotations.

      *savefig_kwarg*: dict
        Optional arguments that are passed to the savefig method.

      *style*: string
        Optional name for the base style to apply to the image
        test. The test itself can also apply additional styles
        if desired. Defaults to the 'classic' style.

    """
    if baseline_images is None:
        raise ValueError('baseline_images must be specified')

    if extensions is None:
        # default extensions to test
        extensions = ['png', 'pdf', 'svg']

    if savefig_kwarg is None:
        #default no kwargs to savefig
        savefig_kwarg = dict()

    def compare_images_decorator(func):
        # We want to run the setup function (the actual test function
        # that generates the figure objects) only once for each type
        # of output file.  The only way to achieve this with nose
        # appears to be to create a test class with "setup_class" and
        # "teardown_class" methods.  Creating a class instance doesn't
        # work, so we use type() to actually create a class and fill
        # it with the appropriate methods.
        name = func.__name__
        # For nose 1.0, we need to rename the test function to
        # something without the word "test", or it will be run as
        # well, outside of the context of our image comparison test
        # generator.
        func = staticmethod(func)
        func.__get__(1).__name__ = str('_private')
        new_class = type(
            name,
            (ImageComparisonTest,),
            {'_func': func,
             '_baseline_images': baseline_images,
             '_extensions': extensions,
             '_tol': tol,
             '_freetype_version': freetype_version,
             '_remove_text': remove_text,
             '_savefig_kwarg': savefig_kwarg,
             '_style': style})

        return new_class
    return compare_images_decorator

def _image_directories(func):
    """
    Compute the baseline and result image directories for testing *func*.
    Create the result directory if it doesn't exist.
    """
    module_name = func.__module__
    if module_name == '__main__':
        # FIXME: this won't work for nested packages in matplotlib.tests
        warnings.warn('test module run as script. guessing baseline image locations')
        script_name = sys.argv[0]
        basedir = os.path.abspath(os.path.dirname(script_name))
        subdir = os.path.splitext(os.path.split(script_name)[1])[0]
    else:
        mods = module_name.split('.')
        if len(mods) >= 3:
            mods.pop(0)
            # mods[0] will be the name of the package being tested (in
            # most cases "matplotlib") However if this is a
            # namespace package pip installed and run via the nose
            # multiprocess plugin or as a specific test this may be
            # missing. See https://github.com/matplotlib/matplotlib/issues/3314
        if mods.pop(0) != 'tests':
            warnings.warn(("Module '%s' does not live in a parent module "
                "named 'tests'. This is probably ok, but we may not be able "
                "to guess the correct subdirectory containing the baseline "
                "images. If things go wrong please make sure that there is "
                "a parent directory named 'tests' and that it contains a "
                "__init__.py file (can be empty).") % module_name)
        subdir = os.path.join(*mods)

        import imp
        def find_dotted_module(module_name, path=None):
            """A version of imp which can handle dots in the module name.
               As for imp.find_module(), the return value is a 3-element
               tuple (file, pathname, description)."""
            res = None
            for sub_mod in module_name.split('.'):
                try:
                    res = file, path, _ = imp.find_module(sub_mod, path)
                    path = [path]
                    if file is not None:
                        file.close()
                except ImportError:
                    # assume namespace package
                    path = sys.modules[sub_mod].__path__
                    res = None, path, None
            return res

        mod_file = find_dotted_module(func.__module__)[1]
        basedir = os.path.dirname(mod_file)

    baseline_dir = os.path.join(basedir, 'baseline_images', subdir)
    result_dir = os.path.abspath(os.path.join('result_images', subdir))

    if not os.path.exists(result_dir):
        cbook.mkdirs(result_dir)

    return baseline_dir, result_dir


def switch_backend(backend):
    # Local import to avoid a hard nose dependency and only incur the
    # import time overhead at actual test-time.
    import nose
    def switch_backend_decorator(func):
        def backend_switcher(*args, **kwargs):
            try:
                prev_backend = mpl.get_backend()
                matplotlib.testing.setup()
                plt.switch_backend(backend)
                result = func(*args, **kwargs)
            finally:
                plt.switch_backend(prev_backend)
            return result

        return copy_metadata(func, backend_switcher)
    return switch_backend_decorator


def skip_if_command_unavailable(cmd):
    """
    skips a test if a command is unavailable.

    Parameters
    ----------
    cmd : list of str
        must be a complete command which should not
        return a non zero exit code, something like
        ["latex", "-version"]
    """
    from matplotlib.compat.subprocess import check_output
    try:
        check_output(cmd)
    except:
        skip('missing command: %s' % cmd[0])

    return lambda f: f<|MERGE_RESOLUTION|>--- conflicted
+++ resolved
@@ -14,11 +14,7 @@
 # Note - don't import nose up here - import it only as needed in functions. This
 # allows other functions here to be used by pytest-based testing suites without
 # requiring nose to be installed.
-<<<<<<< HEAD
-=======
-
-import numpy as np
->>>>>>> 0bf79ea2
+
 
 import matplotlib as mpl
 import matplotlib.style
