"""
This is an object-orient plotting library.

A procedural interface is provided by the companion pyplot module,
which may be imported directly, e.g::

    from matplotlib.pyplot import *

To include numpy functions too, use::

    from pylab import *

or using ipython::

    ipython -pylab

For the most part, direct use of the object-oriented library is
encouraged when programming; pyplot is primarily for working
interactively.  The
exceptions are the pyplot commands :func:`~matplotlib.pyplot.figure`,
:func:`~matplotlib.pyplot.subplot`,
:func:`~matplotlib.pyplot.subplots`,
:func:`~matplotlib.backends.backend_qt4agg.show`, and
:func:`~pyplot.savefig`, which can greatly simplify scripting.

Modules include:

    :mod:`matplotlib.axes`
        defines the :class:`~matplotlib.axes.Axes` class.  Most pylab
        commands are wrappers for :class:`~matplotlib.axes.Axes`
        methods.  The axes module is the highest level of OO access to
        the library.

    :mod:`matplotlib.figure`
        defines the :class:`~matplotlib.figure.Figure` class.

    :mod:`matplotlib.artist`
        defines the :class:`~matplotlib.artist.Artist` base class for
        all classes that draw things.

    :mod:`matplotlib.lines`
        defines the :class:`~matplotlib.lines.Line2D` class for
        drawing lines and markers

    :mod:`matplotlib.patches`
        defines classes for drawing polygons

    :mod:`matplotlib.text`
        defines the :class:`~matplotlib.text.Text`,
        :class:`~matplotlib.text.TextWithDash`, and
        :class:`~matplotlib.text.Annotate` classes

    :mod:`matplotlib.image`
        defines the :class:`~matplotlib.image.AxesImage` and
        :class:`~matplotlib.image.FigureImage` classes

    :mod:`matplotlib.collections`
        classes for efficient drawing of groups of lines or polygons

    :mod:`matplotlib.colors`
        classes for interpreting color specifications and for making
        colormaps

    :mod:`matplotlib.cm`
        colormaps and the :class:`~matplotlib.image.ScalarMappable`
        mixin class for providing color mapping functionality to other
        classes

    :mod:`matplotlib.ticker`
        classes for calculating tick mark locations and for formatting
        tick labels

    :mod:`matplotlib.backends`
        a subpackage with modules for various gui libraries and output
        formats

The base matplotlib namespace includes:

    :data:`~matplotlib.rcParams`
        a global dictionary of default configuration settings.  It is
        initialized by code which may be overridded by a matplotlibrc
        file.

    :func:`~matplotlib.rc`
        a function for setting groups of rcParams values

    :func:`~matplotlib.use`
        a function for setting the matplotlib backend.  If used, this
        function must be called immediately after importing matplotlib
        for the first time.  In particular, it must be called
        **before** importing pylab (if pylab is imported).

matplotlib was initially written by John D. Hunter (jdh2358 at
gmail.com) and is now developed and maintained by a host of others.

Occasionally the internal documentation (python docstrings) will refer
to MATLAB&reg;, a registered trademark of The MathWorks, Inc.

"""
from __future__ import print_function

<<<<<<< HEAD
__version__  = '1.2.x'
=======
__version__  = '1.1.1rc'
>>>>>>> 9a8b35e1
__version__numpy__ = '1.4' # minimum required numpy version

import os, re, shutil, subprocess, sys, warnings
import distutils.sysconfig
import distutils.version

# Needed for toolkit setuptools support
if 0:
    try:
        __import__('pkg_resources').declare_namespace(__name__)
    except ImportError:
        pass # must not have setuptools

if not hasattr(sys, 'argv'):  # for modpython
    sys.argv = ['modpython']

"""
Manage user customizations through a rc file.

The default file location is given in the following order

  - environment variable MATPLOTLIBRC

  - HOME/.matplotlib/matplotlibrc if HOME is defined

  - PATH/matplotlibrc where PATH is the return value of
    get_data_path()
"""

import sys, os, tempfile

if sys.version_info[0] >= 3:
    def ascii(s): return bytes(s, 'ascii')

    def byte2str(b): return b.decode('ascii')

else:
    ascii = str

    def byte2str(b): return b


from matplotlib.rcsetup import (defaultParams,
                                validate_backend,
                                validate_toolbar,
                                validate_cairo_format)

major, minor1, minor2, s, tmp = sys.version_info
_python24 = (major == 2 and minor1 >= 4) or major >= 3

# the havedate check was a legacy from old matplotlib which preceeded
# datetime support
_havedate = True

#try:
#    import pkg_resources # pkg_resources is part of setuptools
#except ImportError: _have_pkg_resources = False
#else: _have_pkg_resources = True

if not _python24:
    raise ImportError('matplotlib requires Python 2.4 or later')


import numpy
from distutils import version
expected_version = version.LooseVersion(__version__numpy__)
found_version = version.LooseVersion(numpy.__version__)
if not found_version >= expected_version:
    raise ImportError(
        'numpy %s or later is required; you have %s' % (
            __version__numpy__, numpy.__version__))
del version


def is_string_like(obj):
    if hasattr(obj, 'shape'): return 0
    try: obj + ''
    except (TypeError, ValueError): return 0
    return 1


def _is_writable_dir(p):
    """
    p is a string pointing to a putative writable dir -- return True p
    is such a string, else False
    """
    try: p + ''  # test is string like
    except TypeError: return False
    try:
        t = tempfile.TemporaryFile(dir=p)
        try:
            t.write(ascii('1'))
        finally:
            t.close()
    except OSError: return False
    else: return True

class Verbose:
    """
    A class to handle reporting.  Set the fileo attribute to any file
    instance to handle the output.  Default is sys.stdout
    """
    levels = ('silent', 'helpful', 'debug', 'debug-annoying')
    vald = dict( [(level, i) for i,level in enumerate(levels)])

    # parse the verbosity from the command line; flags look like
    # --verbose-silent or --verbose-helpful
    _commandLineVerbose = None

    for arg in sys.argv[1:]:
        if not arg.startswith('--verbose-'): continue
        _commandLineVerbose = arg[10:]

    def __init__(self):
        self.set_level('silent')
        self.fileo = sys.stdout

    def set_level(self, level):
        'set the verbosity to one of the Verbose.levels strings'

        if self._commandLineVerbose is not None:
            level = self._commandLineVerbose
        if level not in self.levels:
            raise ValueError('Illegal verbose string "%s".  Legal values are %s'%(level, self.levels))
        self.level = level

    def set_fileo(self, fname):
        std = {
            'sys.stdout': sys.stdout,
            'sys.stderr': sys.stderr,
        }
        if fname in std:
            self.fileo = std[fname]
        else:
            try:
                fileo = open(fname, 'w')
            except IOError:
                raise ValueError('Verbose object could not open log file "%s" for writing.\nCheck your matplotlibrc verbose.fileo setting'%fname)
            else:
                self.fileo = fileo

    def report(self, s, level='helpful'):
        """
        print message s to self.fileo if self.level>=level.  Return
        value indicates whether a message was issued

        """
        if self.ge(level):
            print(s, file=self.fileo)
            return True
        return False

    def wrap(self, fmt, func, level='helpful', always=True):
        """
        return a callable function that wraps func and reports it
        output through the verbose handler if current verbosity level
        is higher than level

        if always is True, the report will occur on every function
        call; otherwise only on the first time the function is called
        """
        assert callable(func)
        def wrapper(*args, **kwargs):
            ret = func(*args, **kwargs)

            if (always or not wrapper._spoke):
                spoke = self.report(fmt%ret, level)
                if not wrapper._spoke: wrapper._spoke = spoke
            return ret
        wrapper._spoke = False
        wrapper.__doc__ = func.__doc__
        return wrapper

    def ge(self, level):
        'return true if self.level is >= level'
        return self.vald[self.level]>=self.vald[level]


verbose=Verbose()



def checkdep_dvipng():
    try:
        s = subprocess.Popen(['dvipng','-version'], stdout=subprocess.PIPE,
                             stderr=subprocess.PIPE)
        line = s.stdout.readlines()[1]
        v = byte2str(line.split()[-1])
        return v
    except (IndexError, ValueError, OSError):
        return None

def checkdep_ghostscript():
    try:
        if sys.platform == 'win32':
            command_args = ['gswin32c', '--version']
        else:
            command_args = ['gs', '--version']
        s = subprocess.Popen(command_args, stdout=subprocess.PIPE,
                             stderr=subprocess.PIPE)
        v = byte2str(s.stdout.read()[:-1])
        return v
    except (IndexError, ValueError, OSError):
        return None

def checkdep_tex():
    try:
        s = subprocess.Popen(['tex','-version'], stdout=subprocess.PIPE,
                             stderr=subprocess.PIPE)
        line = byte2str(s.stdout.readlines()[0])
        pattern = '3\.1\d+'
        match = re.search(pattern, line)
        v = match.group(0)
        return v
    except (IndexError, ValueError, AttributeError, OSError):
        return None

def checkdep_pdftops():
    try:
        s = subprocess.Popen(['pdftops','-v'], stdout=subprocess.PIPE,
                             stderr=subprocess.PIPE)
        for line in s.stderr:
            if b'version' in line:
                v = byte2str(line.split()[-1])
        return v
    except (IndexError, ValueError, UnboundLocalError, OSError):
        return None

def checkdep_inkscape():
    try:
        s = subprocess.Popen(['inkscape','-V'], stdout=subprocess.PIPE,
                             stderr=subprocess.PIPE)
        for line in s.stdout:
            if b'Inkscape' in line:
                v = byte2str(line.split()[1])
                break
        return v
    except (IndexError, ValueError, UnboundLocalError, OSError):
        return None

def checkdep_xmllint():
    try:
        s = subprocess.Popen(['xmllint','--version'], stdout=subprocess.PIPE,
                             stderr=subprocess.PIPE)
        for line in s.stderr:
            if b'version' in line:
                v = byte2str(line.split()[-1])
                break
        return v
    except (IndexError, ValueError, UnboundLocalError, OSError):
        return None

def compare_versions(a, b):
    "return True if a is greater than or equal to b"
    if a:
        a = distutils.version.LooseVersion(a)
        b = distutils.version.LooseVersion(b)
        if a>=b: return True
        else: return False
    else: return False

def checkdep_ps_distiller(s):
    if not s:
        return False

    flag = True
    gs_req = '7.07'
    gs_sugg = '7.07'
    gs_v = checkdep_ghostscript()
    if compare_versions(gs_v, gs_sugg): pass
    elif compare_versions(gs_v, gs_req):
        verbose.report(('ghostscript-%s found. ghostscript-%s or later '
                        'is recommended to use the ps.usedistiller option.') % (gs_v, gs_sugg))
    else:
        flag = False
        warnings.warn(('matplotlibrc ps.usedistiller option can not be used '
                       'unless ghostscript-%s or later is installed on your system') % gs_req)

    if s == 'xpdf':
        pdftops_req = '3.0'
        pdftops_req_alt = '0.9' # poppler version numbers, ugh
        pdftops_v = checkdep_pdftops()
        if compare_versions(pdftops_v, pdftops_req):
            pass
        elif compare_versions(pdftops_v, pdftops_req_alt) and not \
            compare_versions(pdftops_v, '1.0'):
            pass
        else:
            flag = False
            warnings.warn(('matplotlibrc ps.usedistiller can not be set to '
                           'xpdf unless xpdf-%s or later is installed on your system') % pdftops_req)

    if flag:
        return s
    else:
        return False

def checkdep_usetex(s):
    if not s:
        return False

    tex_req = '3.1415'
    gs_req = '7.07'
    gs_sugg = '7.07'
    dvipng_req = '1.5'
    flag = True

    tex_v = checkdep_tex()
    if compare_versions(tex_v, tex_req): pass
    else:
        flag = False
        warnings.warn(('matplotlibrc text.usetex option can not be used '
                       'unless TeX-%s or later is '
                       'installed on your system') % tex_req)

    dvipng_v = checkdep_dvipng()
    if compare_versions(dvipng_v, dvipng_req): pass
    else:
        flag = False
        warnings.warn( 'matplotlibrc text.usetex can not be used with *Agg '
                       'backend unless dvipng-1.5 or later is '
                       'installed on your system')

    gs_v = checkdep_ghostscript()
    if compare_versions(gs_v, gs_sugg): pass
    elif compare_versions(gs_v, gs_req):
        verbose.report(('ghostscript-%s found. ghostscript-%s or later is '
                        'recommended for use with the text.usetex '
                        'option.') % (gs_v, gs_sugg))
    else:
        flag = False
        warnings.warn(('matplotlibrc text.usetex can not be used '
                       'unless ghostscript-%s or later is '
                       'installed on your system') % gs_req)

    return flag


def _get_home():
    """Find user's home directory if possible.
    Otherwise raise error.

    :see:  http://mail.python.org/pipermail/python-list/2005-February/263921.html
    """
    path=''
    try:
        path=os.path.expanduser("~")
    except:
        pass
    if not os.path.isdir(path):
        for evar in ('HOME', 'USERPROFILE', 'TMP'):
            try:
                path = os.environ[evar]
                if os.path.isdir(path):
                    break
            except: pass
    if path:
        return path
    else:
        raise RuntimeError('please define environment variable $HOME')



get_home = verbose.wrap('$HOME=%s', _get_home, always=False)

def _get_configdir():
    """
    Return the string representing the configuration dir.

    default is HOME/.matplotlib.  you can override this with the
    MPLCONFIGDIR environment variable
    """

    configdir = os.environ.get('MPLCONFIGDIR')
    if configdir is not None:
        if not os.path.exists(configdir):
            os.makedirs(configdir)
        if not _is_writable_dir(configdir):
            raise RuntimeError('Could not write to MPLCONFIGDIR="%s"'%configdir)
        return configdir

    h = get_home()
    p = os.path.join(get_home(), '.matplotlib')

    if os.path.exists(p):
        if not _is_writable_dir(p):
            raise RuntimeError("'%s' is not a writable dir; you must set %s/.matplotlib to be a writable dir.  You can also set environment variable MPLCONFIGDIR to any writable directory where you want matplotlib data stored "% (h, h))
    else:
        if not _is_writable_dir(h):
            raise RuntimeError("Failed to create %s/.matplotlib; consider setting MPLCONFIGDIR to a writable directory for matplotlib configuration data"%h)
        from matplotlib.cbook import mkdirs
        mkdirs(p)

    return p
get_configdir = verbose.wrap('CONFIGDIR=%s', _get_configdir, always=False)


def _get_data_path():
    'get the path to matplotlib data'

    if 'MATPLOTLIBDATA' in os.environ:
        path = os.environ['MATPLOTLIBDATA']
        if not os.path.isdir(path):
            raise RuntimeError('Path in environment MATPLOTLIBDATA not a directory')
        return path

    path = os.sep.join([os.path.dirname(__file__), 'mpl-data'])
    if os.path.isdir(path):
        return path

    # setuptools' namespace_packages may highjack this init file
    # so need to try something known to be in matplotlib, not basemap
    import matplotlib.afm
    path = os.sep.join([os.path.dirname(matplotlib.afm.__file__), 'mpl-data'])
    if os.path.isdir(path):
        return path

    # py2exe zips pure python, so still need special check
    if getattr(sys,'frozen',None):
        exe_path = os.path.dirname(sys.executable)
        path = os.path.join(exe_path, 'mpl-data')
        if os.path.isdir(path):
            return path

        # Try again assuming we need to step up one more directory
        path = os.path.join(os.path.split(exe_path)[0], 'mpl-data')
        if os.path.isdir(path):
            return path

        # Try again assuming sys.path[0] is a dir not a exe
        path = os.path.join(sys.path[0], 'mpl-data')
        if os.path.isdir(path):
            return path

    raise RuntimeError('Could not find the matplotlib data files')

def _get_data_path_cached():
    if defaultParams['datapath'][0] is None:
        defaultParams['datapath'][0] = _get_data_path()
    return defaultParams['datapath'][0]

get_data_path = verbose.wrap('matplotlib data path %s', _get_data_path_cached,
                             always=False)



def get_example_data(fname):
    """
    get_example_data is deprecated -- use matplotlib.cbook.get_sample_data instead
    """
    raise NotImplementedError('get_example_data is deprecated -- use matplotlib.cbook.get_sample_data instead')


def get_py2exe_datafiles():
    datapath = get_data_path()
    head, tail = os.path.split(datapath)
    d = {}
    for root, dirs, files in os.walk(datapath):
        # Need to explicitly remove cocoa_agg files or py2exe complains
        # NOTE I dont know why, but do as previous version
        if 'Matplotlib.nib' in files:
            files.remove('Matplotlib.nib')
        files = [os.path.join(root, filename) for filename in files]
        root = root.replace(tail, 'mpl-data')
        root = root[root.index('mpl-data'):]
        d[root] = files
    return list(d.items())


def matplotlib_fname():
    """
    Return the path to the rc file

    Search order:

     * current working dir
     * environ var MATPLOTLIBRC
     * HOME/.matplotlib/matplotlibrc
     * MATPLOTLIBDATA/matplotlibrc


    """

    oldname = os.path.join( os.getcwd(), '.matplotlibrc')
    if os.path.exists(oldname):
        print("""\
WARNING: Old rc filename ".matplotlibrc" found in working dir
  and and renamed to new default rc file name "matplotlibrc"
  (no leading"dot"). """, file=sys.stderr)
        shutil.move('.matplotlibrc', 'matplotlibrc')

    home = get_home()
    oldname = os.path.join( home, '.matplotlibrc')
    if os.path.exists(oldname):
        configdir = get_configdir()
        newname = os.path.join(configdir, 'matplotlibrc')
        print("""\
WARNING: Old rc filename "%s" found and renamed to
  new default rc file name "%s"."""%(oldname, newname), file=sys.stderr)

        shutil.move(oldname, newname)


    fname = os.path.join( os.getcwd(), 'matplotlibrc')
    if os.path.exists(fname): return fname

    if 'MATPLOTLIBRC' in os.environ:
        path =  os.environ['MATPLOTLIBRC']
        if os.path.exists(path):
            fname = os.path.join(path, 'matplotlibrc')
            if os.path.exists(fname):
                return fname

    fname = os.path.join(get_configdir(), 'matplotlibrc')
    if os.path.exists(fname): return fname


    path =  get_data_path() # guaranteed to exist or raise
    fname = os.path.join(path, 'matplotlibrc')
    if not os.path.exists(fname):
        warnings.warn('Could not find matplotlibrc; using defaults')
    return fname


_deprecated_map = {
    'text.fontstyle':   'font.style',
    'text.fontangle':   'font.style',
    'text.fontvariant': 'font.variant',
    'text.fontweight':  'font.weight',
    'text.fontsize':    'font.size',
    'tick.size' :       'tick.major.size',
    'svg.embed_char_paths' : 'svg.fonttype'
    }

_deprecated_ignore_map = {
    'legend.pad' :       'legend.borderpad',
    'legend.labelsep' :       'legend.labelspacing',
    'legend.handlelen' :       'legend.handlelength',
    'legend.handletextsep' :       'legend.handletextpad',
    'legend.axespad' :       'legend.borderaxespad',
    }


class RcParams(dict):

    """
    A dictionary object including validation

    validating functions are defined and associated with rc parameters in
    :mod:`matplotlib.rcsetup`
    """

    validate = dict([ (key, converter) for key, (default, converter) in \
                     defaultParams.iteritems() ])
    msg_depr = "%s is deprecated and replaced with %s; please use the latter."
    msg_depr_ignore = "%s is deprecated and ignored. Use %s"

    def __setitem__(self, key, val):
        try:
            if key in _deprecated_map:
                alt = _deprecated_map[key]
                warnings.warn(self.msg_depr % (key, alt))
                key = alt
            elif key in _deprecated_ignore_map:
                alt = _deprecated_ignore_map[key]
                warnings.warn(self.msg_depr_ignore % (key, alt))
                return
            cval = self.validate[key](val)
            dict.__setitem__(self, key, cval)
        except KeyError:
            raise KeyError('%s is not a valid rc parameter.\
See rcParams.keys() for a list of valid parameters.' % (key,))

    def __getitem__(self, key):
        if key in _deprecated_map:
            alt = _deprecated_map[key]
            warnings.warn(self.msg_depr % (key, alt))
            key = alt
        elif key in _deprecated_ignore_map:
            alt = _deprecated_ignore_map[key]
            warnings.warn(self.msg_depr_ignore % (key, alt))
            key = alt
        return dict.__getitem__(self, key)

    def keys(self):
        """
        Return sorted list of keys.
        """
        k = dict.keys(self)
        k.sort()
        return k

    def values(self):
        """
        Return values in order of sorted keys.
        """
        return [self[k] for k in self.iterkeys()]

def rc_params(fail_on_error=False):
    'Return the default params updated from the values in the rc file'

    fname = matplotlib_fname()
    if not os.path.exists(fname):
        # this should never happen, default in mpl-data should always be found
        message = 'could not find rc file; returning defaults'
        ret = RcParams([ (key, default) for key, (default, converter) in \
                        defaultParams.iteritems() ])
        warnings.warn(message)
        return ret

    cnt = 0
    rc_temp = {}
    with open(fname) as fd:
        for line in fd:
            cnt += 1
            strippedline = line.split('#',1)[0].strip()
            if not strippedline: continue
            tup = strippedline.split(':',1)
            if len(tup) !=2:
                warnings.warn('Illegal line #%d\n\t%s\n\tin file "%s"'%\
                              (cnt, line, fname))
                continue
            key, val = tup
            key = key.strip()
            val = val.strip()
            if key in rc_temp:
                warnings.warn('Duplicate key in file "%s", line #%d'%(fname,cnt))
            rc_temp[key] = (val, line, cnt)

    ret = RcParams([ (key, default) for key, (default, converter) in \
                    defaultParams.iteritems() ])

    for key in ('verbose.level', 'verbose.fileo'):
        if key in rc_temp:
            val, line, cnt = rc_temp.pop(key)
            if fail_on_error:
                ret[key] = val # try to convert to proper type or raise
            else:
                try: ret[key] = val # try to convert to proper type or skip
                except Exception as msg:
                    warnings.warn('Bad val "%s" on line #%d\n\t"%s"\n\tin file \
"%s"\n\t%s' % (val, cnt, line, fname, msg))

    verbose.set_level(ret['verbose.level'])
    verbose.set_fileo(ret['verbose.fileo'])

    for key, (val, line, cnt) in rc_temp.iteritems():
        if key in defaultParams:
            if fail_on_error:
                ret[key] = val # try to convert to proper type or raise
            else:
                try: ret[key] = val # try to convert to proper type or skip
                except Exception as msg:
                    warnings.warn('Bad val "%s" on line #%d\n\t"%s"\n\tin file \
"%s"\n\t%s' % (val, cnt, line, fname, msg))
        elif key in _deprecated_ignore_map:
            warnings.warn('%s is deprecated. Update your matplotlibrc to use %s instead.'% (key, _deprecated_ignore_map[key]))

        else:
            print("""
Bad key "%s" on line %d in
%s.
You probably need to get an updated matplotlibrc file from
http://matplotlib.sf.net/_static/matplotlibrc or from the matplotlib source
distribution""" % (key, cnt, fname), file=sys.stderr)

    if ret['datapath'] is None:
        ret['datapath'] = get_data_path()

    if not ret['text.latex.preamble'] == ['']:
        verbose.report("""
*****************************************************************
You have the following UNSUPPORTED LaTeX preamble customizations:
%s
Please do not ask for support with these customizations active.
*****************************************************************
"""% '\n'.join(ret['text.latex.preamble']), 'helpful')

    verbose.report('loaded rc file %s'%fname)

    return ret


# this is the instance used by the matplotlib classes
rcParams = rc_params()

if rcParams['examples.directory']:
    # paths that are intended to be relative to matplotlib_fname()
    # are allowed for the examples.directory parameter.
    # However, we will need to fully qualify the path because
    # Sphinx requires absolute paths.
    if not os.path.isabs(rcParams['examples.directory']):
        _basedir, _fname = os.path.split(matplotlib_fname())
        # Sometimes matplotlib_fname() can return relative paths,
        # Also, using realpath() guarentees that Sphinx will use
        # the same path that matplotlib sees (in case of weird symlinks).
        _basedir = os.path.realpath(_basedir)
        _fullpath = os.path.join(_basedir, rcParams['examples.directory'])
        rcParams['examples.directory'] = _fullpath

rcParamsOrig = rcParams.copy()

rcParamsDefault = RcParams([ (key, default) for key, (default, converter) in \
                    defaultParams.iteritems() ])

rcParams['ps.usedistiller'] = checkdep_ps_distiller(rcParams['ps.usedistiller'])
rcParams['text.usetex'] = checkdep_usetex(rcParams['text.usetex'])

if rcParams['axes.formatter.use_locale']:
    import locale
    locale.setlocale(locale.LC_ALL, '')

def rc(group, **kwargs):
    """
    Set the current rc params.  Group is the grouping for the rc, eg.
    for ``lines.linewidth`` the group is ``lines``, for
    ``axes.facecolor``, the group is ``axes``, and so on.  Group may
    also be a list or tuple of group names, eg. (*xtick*, *ytick*).
    *kwargs* is a dictionary attribute name/value pairs, eg::

      rc('lines', linewidth=2, color='r')

    sets the current rc params and is equivalent to::

      rcParams['lines.linewidth'] = 2
      rcParams['lines.color'] = 'r'

    The following aliases are available to save typing for interactive
    users:

    =====   =================
    Alias   Property
    =====   =================
    'lw'    'linewidth'
    'ls'    'linestyle'
    'c'     'color'
    'fc'    'facecolor'
    'ec'    'edgecolor'
    'mew'   'markeredgewidth'
    'aa'    'antialiased'
    =====   =================

    Thus you could abbreviate the above rc command as::

          rc('lines', lw=2, c='r')


    Note you can use python's kwargs dictionary facility to store
    dictionaries of default parameters.  Eg, you can customize the
    font rc as follows::

      font = {'family' : 'monospace',
              'weight' : 'bold',
              'size'   : 'larger'}

      rc('font', **font)  # pass in the font dict as kwargs

    This enables you to easily switch between several configurations.
    Use :func:`~matplotlib.pyplot.rcdefaults` to restore the default
    rc params after changes.
    """

    aliases = {
        'lw'  : 'linewidth',
        'ls'  : 'linestyle',
        'c'   : 'color',
        'fc'  : 'facecolor',
        'ec'  : 'edgecolor',
        'mew' : 'markeredgewidth',
        'aa'  : 'antialiased',
        }

    if is_string_like(group):
        group = (group,)
    for g in group:
        for k,v in kwargs.iteritems():
            name = aliases.get(k) or k
            key = '%s.%s' % (g, name)
            try:
                rcParams[key] = v
            except KeyError:
                raise KeyError('Unrecognized key "%s" for group "%s" and name "%s"' %
                               (key, g, name))

def rcdefaults():
    """
    Restore the default rc params - these are not the params loaded by
    the rc file, but mpl's internal params.  See rc_file_defaults for
    reloading the default params from the rc file
    """
    rcParams.update(rcParamsDefault)

def rc_file_defaults():
    """
    Restore the default rc params from the original matplotlib rc that
    was loaded
    """
    rcParams.update(rcParamsOrig)

_use_error_msg = """ This call to matplotlib.use() has no effect
because the the backend has already been chosen;
matplotlib.use() must be called *before* pylab, matplotlib.pyplot,
or matplotlib.backends is imported for the first time.
"""

def use(arg, warn=True):
    """
    Set the matplotlib backend to one of the known backends.

    The argument is case-insensitive.  For the Cairo backend,
    the argument can have an extension to indicate the type of
    output.  Example:

        use('cairo.pdf')

    will specify a default of pdf output generated by Cairo.

    .. note::

        This function must be called *before* importing pyplot for
        the first time; or, if you are not using pyplot, it must be called
        before importing matplotlib.backends.  If warn is True, a warning
        is issued if you try and call this after pylab or pyplot have been
        loaded.  In certain black magic use cases, e.g.
        :func:`pyplot.switch_backends`, we are doing the reloading necessary to
        make the backend switch work (in some cases, e.g. pure image
        backends) so one can set warn=False to supporess the warnings.

    To find out which backend is currently set, see
    :func:`matplotlib.get_backend`.

    """
    if 'matplotlib.backends' in sys.modules:
        if warn: warnings.warn(_use_error_msg)
        return
    if arg.startswith('module://'):
        name = arg
    else:
        # Lowercase only non-module backend names (modules are case-sensitive)
        arg = arg.lower()
        be_parts = arg.split('.')
        name = validate_backend(be_parts[0])
        if len(be_parts) > 1:
            if name == 'cairo':
                rcParams['cairo.format'] = validate_cairo_format(be_parts[1])
            else:
                raise ValueError('Only cairo backend has a format option')
    rcParams['backend'] = name

def get_backend():
    "Returns the current backend."
    return rcParams['backend']

def interactive(b):
    """
    Set interactive mode to boolean b.

    If b is True, then draw after every plotting command, eg, after xlabel
    """
    rcParams['interactive'] = b

def is_interactive():
    'Return true if plot mode is interactive'
    b = rcParams['interactive']
    return b

def tk_window_focus():
    """Return true if focus maintenance under TkAgg on win32 is on.
     This currently works only for python.exe and IPython.exe.
     Both IDLE and Pythonwin.exe fail badly when tk_window_focus is on."""
    if rcParams['backend'] != 'TkAgg':
        return False
    return rcParams['tk.window_focus']

# Now allow command line to override

# Allow command line access to the backend with -d (MATLAB compatible
# flag)

for s in sys.argv[1:]:
    if s.startswith('-d') and len(s) > 2:  # look for a -d flag
        try:
            use(s[2:])
        except (KeyError, ValueError):
            pass
        # we don't want to assume all -d flags are backends, eg -debug

default_test_modules = [
    'matplotlib.tests.test_agg',
    'matplotlib.tests.test_backend_svg',
    'matplotlib.tests.test_basic',
    'matplotlib.tests.test_cbook',
    'matplotlib.tests.test_mlab',
    'matplotlib.tests.test_transforms',
    'matplotlib.tests.test_axes',
    'matplotlib.tests.test_figure',
    'matplotlib.tests.test_dates',
    'matplotlib.tests.test_spines',
    'matplotlib.tests.test_image',
    'matplotlib.tests.test_simplification',
    'matplotlib.tests.test_mathtext',
    'matplotlib.tests.test_text',
    'matplotlib.tests.test_tightlayout',
    'matplotlib.tests.test_delaunay',
    'matplotlib.tests.test_legend'
    ]

def test(verbosity=1):
    """run the matplotlib test suite"""
    old_backend = rcParams['backend']
    try:
        use('agg')
        import nose
        import nose.plugins.builtin
        from .testing.noseclasses import KnownFailure
        from nose.plugins.manager import PluginManager

        # store the old values before overriding
        plugins = []
        plugins.append( KnownFailure() )
        plugins.extend( [plugin() for plugin in nose.plugins.builtin.plugins] )

        manager = PluginManager(plugins=plugins)
        config = nose.config.Config(verbosity=verbosity, plugins=manager)

        success = nose.run( defaultTest=default_test_modules,
                            config=config,
                            )
    finally:
        if old_backend.lower() != 'agg':
            use(old_backend)

    return success

test.__test__ = False # nose: this function is not a test

verbose.report('matplotlib version %s'%__version__)
verbose.report('verbose.level %s'%verbose.level)
verbose.report('interactive is %s'%rcParams['interactive'])
verbose.report('platform is %s'%sys.platform)
verbose.report('loaded modules: %s'%sys.modules.iterkeys(), 'debug')<|MERGE_RESOLUTION|>--- conflicted
+++ resolved
@@ -99,11 +99,7 @@
 """
 from __future__ import print_function
 
-<<<<<<< HEAD
 __version__  = '1.2.x'
-=======
-__version__  = '1.1.1rc'
->>>>>>> 9a8b35e1
 __version__numpy__ = '1.4' # minimum required numpy version
 
 import os, re, shutil, subprocess, sys, warnings
